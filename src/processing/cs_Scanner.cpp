--- conflicted
+++ resolved
@@ -29,17 +29,12 @@
 	_scanFilter(SCAN_FILTER),
 	_filterSendFraction(SCAN_FILTER_SEND_FRACTION),
 	_scanCount(0),
-<<<<<<< HEAD
 #if (NORDIC_SDK_VERSION >= 11)
 	_appTimerId(NULL),
 #else
 	_appTimerId(UINT32_MAX),
 #endif
 	_stack(NULL)
-=======
-	_stack(NULL),
-	_appTimerId(-1)
->>>>>>> 20714728
 {
 #if (NORDIC_SDK_VERSION >= 11)
 	_appTimerData = { {0} };
