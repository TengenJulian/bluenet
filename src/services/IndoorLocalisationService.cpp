--- conflicted
+++ resolved
@@ -12,6 +12,7 @@
 #include <services/IndoorLocalisationService.h>
 #include <common/config.h>
 #include <common/boards.h>
+#include <drivers/nrf_adc.h>
 #include <drivers/nrf_rtc.h>
 
 #include "nRF51822.h"
@@ -20,8 +21,7 @@
 
 using namespace BLEpp;
 
-IndoorLocalizationService::IndoorLocalizationService(Nrf51822BluetoothStack& _stack, ADC &adc) :
-		_adc(_adc),
+IndoorLocalizationService::IndoorLocalizationService(Nrf51822BluetoothStack& _stack) :
 		_stack(&_stack),
 		_rssiCharac(NULL), _intChar(NULL), _intChar2(NULL), _peripheralCharac(NULL),
 		_personalThresholdLevel(0) {
@@ -30,7 +30,7 @@
 	//setUUID(UUID(0x3800)); // there is no BLE_UUID for indoor localization (yet)
 
 	// we have to figure out why this goes wrong
-//	setName(std::string("IndoorLocalizationService"));
+	setName(std::string("IndoorLocalizationService"));
 
 //	// set timer with compare interrupt every 10ms
 //	timer_config(10);
@@ -48,10 +48,10 @@
 }
 
 void IndoorLocalizationService::addSignalStrengthCharacteristic() {
-//	LOGd("create characteristic to read signal strength");
+	LOGd("create characteristic to read signal strength");
 	_rssiCharac = new CharacteristicT<int8_t>();
 	_rssiCharac->setUUID(UUID(getUUID(), RSSI_UUID)); // there is no BLE_UUID for rssi level(?)
-	_rssiCharac->setName(std::string("RSSI"));
+	_rssiCharac->setName(std::string("Received signal level"));
 	_rssiCharac->setDefaultValue(1);
 	_rssiCharac->setNotifies(true);
 
@@ -62,7 +62,7 @@
 	// create a characteristic of type uint8_t (unsigned one byte integer).
 	// this characteristic is by default read-only (for the user)
 	// note that in the next characteristic this variable intchar is set!
-//	log(DEBUG, "create characteristic to read a number for debugging");
+	log(DEBUG, "create characteristic to read a number for debugging");
 	//Characteristic<uint8_t>&
 	_intChar = createCharacteristicRef<uint8_t>();
 	(*_intChar)
@@ -81,7 +81,7 @@
 
 void IndoorLocalizationService::addScanControlCharacteristic() {
 	// set scanning option
-//	log(DEBUG, "create characteristic to stop/start scan");
+	log(DEBUG, "create characteristic to stop/start scan");
 	createCharacteristic<uint8_t>()
 		.setUUID(UUID(getUUID(), SCAN_DEVICE_UUID))
 		.setName("scan")
@@ -89,14 +89,13 @@
 		.setWritable(true)
 		.onWrite([&](const uint8_t & value) -> void {
 			if(value) {
-//				log(INFO,"crown: start scanning");
+				log(INFO,"crown: start scanning");
 				if (!_stack->isScanning()) {
-//					_scanResult.reset();
 					_scanResult.init();
 					_stack->startScanning();
 				}
 			} else {
-//				log(INFO,"crown: stop scanning");
+				log(INFO,"crown: stop scanning");
 				if (_stack->isScanning()) {
 					_stack->stopScanning();
 					*_peripheralCharac = _scanResult;
@@ -108,7 +107,7 @@
 
 void IndoorLocalizationService::addPeripheralListCharacteristic() {
 	// get scan result
-//	log(DEBUG, "create characteristic to list found peripherals");
+	log(DEBUG, "create characteristic to list found peripherals");
 
 	_peripheralCharac = createCharacteristicRef<ScanResult>();
 	_peripheralCharac->setUUID(UUID(getUUID(), LIST_DEVICE_UUID));
@@ -119,7 +118,7 @@
 
 void IndoorLocalizationService::addPersonalThresholdCharacteristic() {
 	// set threshold level
-//	log(DEBUG, "create characteristic to write personal threshold level");
+	log(DEBUG, "create characteristic to write personal threshold level");
 	createCharacteristic<uint8_t>()
 		.setUUID(UUID(getUUID(), PERSONAL_THRESHOLD_UUID))
 		.setName("Threshold")
@@ -129,12 +128,11 @@
 			nrf_pwm_set_value(0, value);
 //			nrf_pwm_set_value(1, value);
 //			nrf_pwm_set_value(2, value);
-//			log(INFO, "set personal_threshold_value to %i", value);
+			log(INFO, "set personal_threshold_value to %i", value);
 			_personalThresholdLevel = value;
 		});
 }
 
-<<<<<<< HEAD
 void IndoorLocalizationService::addDeviceTypeCharactersitic() {
 //	LOGd("create characteristic to read/write device type");
 	createCharacteristic<std::string>()
@@ -163,107 +161,8 @@
 
 
 IndoorLocalizationService& IndoorLocalizationService::createService(Nrf51822BluetoothStack& _stack) {
-//	LOGd("Create indoor localisation service");
+	LOGd("Create indoor localisation service");
 	IndoorLocalizationService* svc = new IndoorLocalizationService(_stack);
-=======
-void IndoorLocalizationService::SampleAdcInit() {
-	/*
-				uint64_t rms_sum = 0;
-				uint32_t voltage_min = 0xffffffff;
-				uint32_t voltage_max = 0;
-				// start reading adc
-				uint32_t voltage;
-				uint32_t samples = 100000;
-				//uint32_t subsample = samples / curve_size;
-	*/
-				//log(INFO, "Stop advertising");
-				//stack->stopAdvertising();
-
-				log(INFO, "start RTC");
-				nrf_rtc_init();
-				nrf_rtc_start();
-
-				// Wait for the RTC to actually start
-				nrf_delay_us(100);
-
-				log(INFO, "Start ADC");
-				_adc.nrf_adc_start();
-				// replace by timer!
-
-}
-
-void IndoorLocalizationService::SampleAdcStart() {
-	while (!_adc.getBuffer()->full()) {
-		nrf_delay_ms(100);
-	}
-	log(INFO, "Number of results: %u", _adc.getBuffer()->count()/2);
-	log(INFO, "Counter is at: %u", nrf_rtc_getCount());
-
-	log(INFO, "Stop ADC converter");
-	_adc.nrf_adc_stop();
-
-	// Wait for the ADC to actually stop
-	nrf_delay_us(1000);
-
-	log(INFO, "Stop RTC");
-	nrf_rtc_stop();
-/*
-	for (uint32_t i=0; i<samples; ++i) {
-
-		nrf_adc_read(PIN_ADC, &voltage);
-
-		rms_sum += voltage*voltage;
-		if (voltage < voltage_min)
-			voltage_min = voltage;
-		if (voltage > voltage_max)
-			voltage_max = voltage;
-		//if (!(i % subsample))
-		if (i < curve_size)
-			curve[i] = voltage;
-	}
-	uint32_t rms = sqrt(rms_sum/(100*1000));
-
-	// 8a max --> 0.96v max --> voltage value is max 960000, which is smaller than 2^32
-
-	// measured voltage goes from 0-3.6v(due to 1/3 multiplier), measured as 0-255(8bit) or 0-1024(10bit)
-//			voltage = voltage*1000*1200*3/255; // nv   8 bit
-	voltage     = voltage    *1000*1200*3/1024; // nv   10 bit
-	voltage_min = voltage_min*1000*1200*3/1024;
-	voltage_max = voltage_max*1000*1200*3/1024;
-	rms         = rms        *1000*1200*3/1024;
-
-	uint16_t current = rms / SHUNT_VALUE; // ma
-
-	log(DEBUG, "voltage(nV): last=%lu", voltage);
-       	//rms=%lu min=%lu max=%lu current=%i mA", voltage, rms, voltage_min, voltage_max, current);
-*/
-
-	int i = 0;
-	while (!_adc.getBuffer()->empty()) {
-		_log(INFO, "%u, ", _adc.getBuffer()->pop());
-		if (!(++i % 10)) {
-			_log(INFO, "\r\n");
-		}
-	}
-	_log(INFO, "\r\n");
-	//stack->startAdvertising(); // segfault
-/*
-	uint64_t result = voltage_min;
-	result <<= 32;
-	result |= voltage_max;
-#ifdef NUMBER_CHARAC
-	*intchar = result;
-	result = rms;
-	result <<= 32;
-	result |= current;
-	*intchar2 = result;
-#endif
-*/
-}
-
-IndoorLocalizationService& IndoorLocalizationService::createService(Nrf51822BluetoothStack& _stack, ADC &adc) {
-	IndoorLocalizationService* svc = new IndoorLocalizationService(_stack, adc);
->>>>>>> a03372d0
 	_stack.addService(svc);
 	svc->addSpecificCharacteristics();
 	return *svc;
