--- conflicted
+++ resolved
@@ -45,7 +45,6 @@
 }
 
 
-<<<<<<< HEAD
 Mesh::Mesh() : _appTimerId(-1), started(false),
 #if (NORDIC_SDK_VERSION >= 11)
 		_appTimerId(NULL)
@@ -57,12 +56,6 @@
 	_appTimerData = { {0} };
 	_appTimerId = &_appTimerData;
 #endif
-	MeshControl::getInstance();
-	Timer::getInstance().createSingleShot(_appTimerId, (app_timer_timeout_handler_t)Mesh::staticTick);
-=======
-Mesh::Mesh() : _appTimerId(-1), _started(false) {
-
->>>>>>> 20714728
 }
 
 Mesh::~Mesh() {
