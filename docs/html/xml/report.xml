<?xml version='1.0' encoding='utf-8'?>
<report id="report" title="Documention generator" xmlns="http://jessevdk.github.com/cldoc/1.0">
  <doc>
This page provides a documentation coverage report. Any undocumented symbols
are reported here together with the location of where you should document them.

This report contains the following sections:

1. [Coverage](#report/coverage): The documented symbols coverage.
2. [Arguments](#report/arguments): Errors about undocumented, misspelled function arguments and
return values.
3. [References](#report/references): Unresolved cross references.
</doc>
  <coverage>
    <type documented="13" name="function" undocumented="0" />
    <type documented="3" name="typedef" undocumented="9">
      <undocumented id="BLEpp::Characteristic::callback_on_read_t" name="callback_on_read_t">
        <location column="2" file="include/cs_BluetoothLE.h" line="361" />
      </undocumented>
      <undocumented id="BLEpp::Characteristic::callback_on_write_t" name="callback_on_write_t">
        <location column="2" file="include/cs_BluetoothLE.h" line="360" />
      </undocumented>
      <undocumented id="BLEpp::CharacteristicStatusT" name="CharacteristicStatusT">
        <location column="1" file="include/cs_BluetoothLE.h" line="705" />
      </undocumented>
      <undocumented id="BLEpp::Nrf51822BluetoothStack::callback_connected_t" name="callback_connected_t">
        <location column="2" file="include/cs_BluetoothLE.h" line="826" />
      </undocumented>
      <undocumented id="BLEpp::Nrf51822BluetoothStack::callback_disconnected_t" name="callback_disconnected_t">
        <location column="2" file="include/cs_BluetoothLE.h" line="827" />
      </undocumented>
      <undocumented id="BLEpp::Nrf51822BluetoothStack::callback_radio_t" name="callback_radio_t">
        <location column="2" file="include/cs_BluetoothLE.h" line="828" />
      </undocumented>
      <undocumented id="BLEpp::addCharacteristicFunc" name="addCharacteristicFunc">
        <location column="1" file="include/cs_BluetoothLE.h" line="697" />
      </undocumented>
      <undocumented id="IndoorLocalizationService::func_t" name="func_t">
        <location column="2" file="include/services/cs_IndoorLocalisationService.h" line="31" />
      </undocumented>
      <undocumented id="PowerService::func_t" name="func_t">
        <location column="2" file="include/services/cs_PowerService.h" line="25" />
      </undocumented>
    </type>
    <type documented="3" name="methodtemplate" undocumented="1">
      <undocumented id="BLEpp::Service::createCharacteristicRef" name="createCharacteristicRef">
        <location column="2" file="include/cs_BluetoothLE.h" line="669" />
      </undocumented>
    </type>
    <type documented="8" name="struct" undocumented="3">
      <undocumented id="BLEpp::CharacteristicInit" name="CharacteristicInit">
        <location column="1" file="include/cs_BluetoothLE.h" line="118" />
      </undocumented>
      <undocumented id="BLEpp::CharacteristicStatus" name="CharacteristicStatus">
        <location column="1" file="include/cs_BluetoothLE.h" line="699" />
      </undocumented>
      <undocumented id="ps_indoorlocalisation_service_t::(anonymous::1)" name="(anonymous::1)">
        <location column="2" file="include/services/cs_IndoorLocalisationService.h" line="22" />
      </undocumented>
    </type>
    <type documented="3" name="templatetypeparameter" undocumented="8">
      <undocumented id="BLEpp::Characteristic::T" name="T">
        <location column="10" file="include/cs_BluetoothLE.h" line="354" />
      </undocumented>
<<<<<<< HEAD
      <undocumented id="BLEpp::CharacteristicT::E" name="E">
        <location column="22" file="include/cs_BluetoothLE.h" line="513" />
      </undocumented>
      <undocumented id="BLEpp::CharacteristicT::T" name="T">
        <location column="10" file="include/cs_BluetoothLE.h" line="513" />
=======
      <undocumented id="BLEpp::Characteristic::E" name="E">
        <location column="22" file="include/cs_BluetoothLE.h" line="505" />
      </undocumented>
      <undocumented id="BLEpp::Characteristic::T" name="T">
        <location column="10" file="include/cs_BluetoothLE.h" line="505" />
>>>>>>> 41da7384
      </undocumented>
      <undocumented id="BLEpp::Service::createCharacteristic::T" name="T">
        <location column="12" file="include/cs_BluetoothLE.h" line="663" />
      </undocumented>
      <undocumented id="BLEpp::Service::createCharacteristicRef::T" name="T">
        <location column="12" file="include/cs_BluetoothLE.h" line="669" />
      </undocumented>
      <undocumented id="BLEpp::ble_type::T" name="T">
        <location column="10" file="include/cs_BluetoothLE.h" line="303" />
      </undocumented>
      <undocumented id="fixed_tuple::T" name="T">
        <location column="10" file="include/cs_BluetoothLE.h" line="58" />
      </undocumented>
      <undocumented id="tuple::T" name="T">
        <location column="10" file="include/cs_BluetoothLE.h" line="51" />
      </undocumented>
    </type>
    <type documented="1" name="enum" undocumented="1">
      <undocumented id="(anonymous::1)" name="(anonymous::1)">
        <location column="9" file="include/drivers/cs_PWM.h" line="21" />
        <location column="9" file="include/drivers/cs_PWM.h" line="21" />
      </undocumented>
    </type>
    <type documented="0" name="namespace" undocumented="1">
      <undocumented id="BLEpp" name="BLEpp">
        <location column="1" file="include/cs_iBeacon.h" line="12" />
        <location column="1" file="include/cs_BluetoothLE.h" line="74" />
      </undocumented>
    </type>
    <type documented="0" name="conversionfunction" undocumented="1">
      <undocumented id="BLEpp::Characteristic::operator type-parameter-0-0 &amp;" name="operator type-parameter-0-0 &amp;">
        <location column="2" file="include/cs_BluetoothLE.h" line="430" />
      </undocumented>
    </type>
    <type documented="99" name="method" undocumented="140">
      <undocumented id="AdcSamples::full" name="full">
        <location column="2" file="include/drivers/cs_ADC.h" line="150" />
      </undocumented>
      <undocumented id="AdcSamples::getFirstElement" name="getFirstElement">
        <location column="2" file="include/drivers/cs_ADC.h" line="131" />
      </undocumented>
      <undocumented id="AdcSamples::getNextElement" name="getNextElement">
        <location column="2" file="include/drivers/cs_ADC.h" line="138" />
      </undocumented>
      <undocumented id="AdcSamples::getSerializedLength" name="getSerializedLength">
        <location column="2" file="include/drivers/cs_ADC.h" line="81" />
      </undocumented>
      <undocumented id="AdcSamples::isLocked" name="isLocked">
        <location column="2" file="include/drivers/cs_ADC.h" line="77" />
      </undocumented>
      <undocumented id="AdcSamples::lock" name="lock">
        <location column="2" file="include/drivers/cs_ADC.h" line="69" />
      </undocumented>
      <undocumented id="AdcSamples::push" name="push">
        <location column="2" file="include/drivers/cs_ADC.h" line="154" />
      </undocumented>
      <undocumented id="AdcSamples::push" name="push">
        <location column="2" file="include/drivers/cs_ADC.h" line="158" />
      </undocumented>
      <undocumented id="AdcSamples::serialize" name="serialize">
        <location column="2" file="include/drivers/cs_ADC.h" line="86" />
      </undocumented>
      <undocumented id="AdcSamples::size" name="size">
        <location column="2" file="include/drivers/cs_ADC.h" line="146" />
      </undocumented>
      <undocumented id="AdcSamples::unlock" name="unlock">
        <location column="2" file="include/drivers/cs_ADC.h" line="73" />
      </undocumented>
      <undocumented id="BLEpp::BLEStack::connected" name="connected">
        <location column="2" file="include/cs_BluetoothLE.h" line="800" />
      </undocumented>
      <undocumented id="BLEpp::BLEStack::getConnectionHandle" name="getConnectionHandle">
        <location column="2" file="include/cs_BluetoothLE.h" line="801" />
      </undocumented>
      <undocumented id="BLEpp::Characteristic::configurePresentationFormat" name="configurePresentationFormat">
        <location column="2" file="include/cs_BluetoothLE.h" line="501" />
      </undocumented>
      <undocumented id="BLEpp::Characteristic::getValue" name="getValue">
        <location column="2" file="include/cs_BluetoothLE.h" line="382" />
      </undocumented>
      <undocumented id="BLEpp::Characteristic::getValueLength" name="getValueLength">
        <location column="2" file="include/cs_BluetoothLE.h" line="374" />
      </undocumented>
      <undocumented id="BLEpp::Characteristic::getValueMaxLength" name="getValueMaxLength">
        <location column="2" file="include/cs_BluetoothLE.h" line="378" />
      </undocumented>
      <undocumented id="BLEpp::Characteristic::onRead" name="onRead">
        <location column="2" file="include/cs_BluetoothLE.h" line="420" />
      </undocumented>
      <undocumented id="BLEpp::Characteristic::onWrite" name="onWrite">
        <location column="2" file="include/cs_BluetoothLE.h" line="415" />
      </undocumented>
      <undocumented id="BLEpp::Characteristic::operator=" name="operator=">
        <location column="2" file="include/cs_BluetoothLE.h" line="434" />
      </undocumented>
      <undocumented id="BLEpp::Characteristic::read" name="read">
        <location column="2" file="include/cs_BluetoothLE.h" line="492" />
      </undocumented>
      <undocumented id="BLEpp::Characteristic::setDefaultValue" name="setDefaultValue">
        <location column="2" file="include/cs_BluetoothLE.h" line="476" />
      </undocumented>
      <undocumented id="BLEpp::Characteristic::setName" name="setName">
        <location column="2" file="include/cs_BluetoothLE.h" line="395" />
      </undocumented>
      <undocumented id="BLEpp::Characteristic::setNotifies" name="setNotifies">
        <location column="2" file="include/cs_BluetoothLE.h" line="410" />
      </undocumented>
      <undocumented id="BLEpp::Characteristic::setUUID" name="setUUID">
        <location column="2" file="include/cs_BluetoothLE.h" line="390" />
      </undocumented>
      <undocumented id="BLEpp::Characteristic::setUnit" name="setUnit">
        <location column="2" file="include/cs_BluetoothLE.h" line="400" />
      </undocumented>
      <undocumented id="BLEpp::Characteristic::setUpdateIntervalMSecs" name="setUpdateIntervalMSecs">
        <location column="2" file="include/cs_BluetoothLE.h" line="425" />
      </undocumented>
      <undocumented id="BLEpp::Characteristic::setValue" name="setValue">
        <location column="2" file="include/cs_BluetoothLE.h" line="386" />
      </undocumented>
      <undocumented id="BLEpp::Characteristic::setWritable" name="setWritable">
        <location column="2" file="include/cs_BluetoothLE.h" line="405" />
      </undocumented>
      <undocumented id="BLEpp::Characteristic::written" name="written">
        <location column="2" file="include/cs_BluetoothLE.h" line="484" />
      </undocumented>
      <undocumented id="BLEpp::CharacteristicBase::configurePresentationFormat" name="configurePresentationFormat">
        <location column="2" file="include/cs_BluetoothLE.h" line="295" />
      </undocumented>
      <undocumented id="BLEpp::CharacteristicBase::getCccdHandle" name="getCccdHandle">
        <location column="2" file="include/cs_BluetoothLE.h" line="266" />
      </undocumented>
      <undocumented id="BLEpp::CharacteristicBase::getCharacteristicValue" name="getCharacteristicValue">
        <location column="2" file="include/cs_BluetoothLE.h" line="274" />
      </undocumented>
      <undocumented id="BLEpp::CharacteristicBase::getUUID" name="getUUID">
        <location column="2" file="include/cs_BluetoothLE.h" line="258" />
      </undocumented>
      <undocumented id="BLEpp::CharacteristicBase::getValueHandle" name="getValueHandle">
        <location column="2" file="include/cs_BluetoothLE.h" line="262" />
      </undocumented>
      <undocumented id="BLEpp::CharacteristicBase::getValueMaxLength" name="getValueMaxLength">
        <location column="2" file="include/cs_BluetoothLE.h" line="272" />
      </undocumented>
      <undocumented id="BLEpp::CharacteristicBase::isNotifyingEnabled" name="isNotifyingEnabled">
        <location column="2" file="include/cs_BluetoothLE.h" line="221" />
      </undocumented>
      <undocumented id="BLEpp::CharacteristicBase::onTxComplete" name="onTxComplete">
        <location column="2" file="include/cs_BluetoothLE.h" line="279" />
      </undocumented>
      <undocumented id="BLEpp::CharacteristicBase::read" name="read">
        <location column="2" file="include/cs_BluetoothLE.h" line="276" />
      </undocumented>
      <undocumented id="BLEpp::CharacteristicBase::setCharacteristicValue" name="setCharacteristicValue">
        <location column="2" file="include/cs_BluetoothLE.h" line="275" />
      </undocumented>
      <undocumented id="BLEpp::CharacteristicBase::setIndicates" name="setIndicates">
        <location column="2" file="include/cs_BluetoothLE.h" line="230" />
      </undocumented>
      <undocumented id="BLEpp::CharacteristicBase::setName" name="setName">
        <location column="2" file="include/cs_BluetoothLE.h" line="254" />
      </undocumented>
      <undocumented id="BLEpp::CharacteristicBase::setNotifyingEnabled" name="setNotifyingEnabled">
        <location column="2" file="include/cs_BluetoothLE.h" line="225" />
      </undocumented>
      <undocumented id="BLEpp::CharacteristicBase::setUUID" name="setUUID">
        <location column="2" file="include/cs_BluetoothLE.h" line="248" />
      </undocumented>
      <undocumented id="BLEpp::CharacteristicBase::setUnit" name="setUnit">
        <location column="2" file="include/cs_BluetoothLE.h" line="256" />
      </undocumented>
      <undocumented id="BLEpp::CharacteristicBase::setUpdateIntervalMSecs" name="setUpdateIntervalMSecs">
        <location column="2" file="include/cs_BluetoothLE.h" line="270" />
      </undocumented>
      <undocumented id="BLEpp::CharacteristicBase::setupWritePermissions" name="setupWritePermissions">
        <location column="2" file="include/cs_BluetoothLE.h" line="212" />
      </undocumented>
      <undocumented id="BLEpp::CharacteristicBase::written" name="written">
        <location column="2" file="include/cs_BluetoothLE.h" line="277" />
      </undocumented>
<<<<<<< HEAD
      <undocumented id="BLEpp::CharacteristicT::getCharacteristicValue" name="getCharacteristicValue">
        <location column="2" file="include/cs_BluetoothLE.h" line="524" />
      </undocumented>
      <undocumented id="BLEpp::CharacteristicT::getCharacteristicValue" name="getCharacteristicValue">
        <location column="2" file="include/cs_BluetoothLE.h" line="560" />
      </undocumented>
      <undocumented id="BLEpp::CharacteristicT::getCharacteristicValue" name="getCharacteristicValue">
        <location column="2" file="include/cs_BluetoothLE.h" line="580" />
      </undocumented>
      <undocumented id="BLEpp::CharacteristicT::getValueMaxLength" name="getValueMaxLength">
        <location column="2" file="include/cs_BluetoothLE.h" line="556" />
      </undocumented>
      <undocumented id="BLEpp::CharacteristicT::getValueMaxLength" name="getValueMaxLength">
        <location column="2" file="include/cs_BluetoothLE.h" line="576" />
      </undocumented>
      <undocumented id="BLEpp::CharacteristicT::operator=" name="operator=">
        <location column="2" file="include/cs_BluetoothLE.h" line="520" />
      </undocumented>
      <undocumented id="BLEpp::CharacteristicT::operator=" name="operator=">
        <location column="2" file="include/cs_BluetoothLE.h" line="551" />
      </undocumented>
      <undocumented id="BLEpp::CharacteristicT::operator=" name="operator=">
        <location column="2" file="include/cs_BluetoothLE.h" line="571" />
      </undocumented>
      <undocumented id="BLEpp::CharacteristicT::setCharacteristicValue" name="setCharacteristicValue">
        <location column="2" file="include/cs_BluetoothLE.h" line="563" />
      </undocumented>
      <undocumented id="BLEpp::CharacteristicT::setCharacteristicValue" name="setCharacteristicValue">
        <location column="2" file="include/cs_BluetoothLE.h" line="583" />
=======
      <undocumented id="BLEpp::Characteristic::getCharacteristicValue" name="getCharacteristicValue">
        <location column="2" file="include/cs_BluetoothLE.h" line="516" />
      </undocumented>
      <undocumented id="BLEpp::Characteristic::getCharacteristicValue" name="getCharacteristicValue">
        <location column="2" file="include/cs_BluetoothLE.h" line="552" />
      </undocumented>
      <undocumented id="BLEpp::Characteristic::getCharacteristicValue" name="getCharacteristicValue">
        <location column="2" file="include/cs_BluetoothLE.h" line="572" />
      </undocumented>
      <undocumented id="BLEpp::Characteristic::getValueMaxLength" name="getValueMaxLength">
        <location column="2" file="include/cs_BluetoothLE.h" line="548" />
      </undocumented>
      <undocumented id="BLEpp::Characteristic::getValueMaxLength" name="getValueMaxLength">
        <location column="2" file="include/cs_BluetoothLE.h" line="568" />
      </undocumented>
      <undocumented id="BLEpp::Characteristic::operator=" name="operator=">
        <location column="2" file="include/cs_BluetoothLE.h" line="512" />
      </undocumented>
      <undocumented id="BLEpp::Characteristic::operator=" name="operator=">
        <location column="2" file="include/cs_BluetoothLE.h" line="543" />
      </undocumented>
      <undocumented id="BLEpp::Characteristic::operator=" name="operator=">
        <location column="2" file="include/cs_BluetoothLE.h" line="563" />
      </undocumented>
      <undocumented id="BLEpp::Characteristic::setCharacteristicValue" name="setCharacteristicValue">
        <location column="2" file="include/cs_BluetoothLE.h" line="555" />
      </undocumented>
      <undocumented id="BLEpp::Characteristic::setCharacteristicValue" name="setCharacteristicValue">
        <location column="2" file="include/cs_BluetoothLE.h" line="575" />
>>>>>>> 41da7384
      </undocumented>
      <undocumented id="BLEpp::CharacteristicValue::operator!=" name="operator!=">
        <location column="2" file="include/cs_BluetoothLE.h" line="108" />
      </undocumented>
      <undocumented id="BLEpp::CharacteristicValue::operator=" name="operator=">
        <location column="2" file="include/cs_BluetoothLE.h" line="111" />
      </undocumented>
      <undocumented id="BLEpp::CharacteristicValue::operator==" name="operator==">
        <location column="2" file="include/cs_BluetoothLE.h" line="105" />
      </undocumented>
      <undocumented id="BLEpp::GenericService::addCharacteristic" name="addCharacteristic">
        <location column="2" file="include/cs_BluetoothLE.h" line="729" />
      </undocumented>
      <undocumented id="BLEpp::GenericService::addSpecificCharacteristics" name="addSpecificCharacteristics">
        <location column="2" file="include/cs_BluetoothLE.h" line="738" />
      </undocumented>
      <undocumented id="BLEpp::GenericService::getCharacteristics" name="getCharacteristics">
        <location column="2" file="include/cs_BluetoothLE.h" line="726" />
      </undocumented>
      <undocumented id="BLEpp::Nrf51822BluetoothStack::addService" name="addService">
        <location column="2" file="include/cs_BluetoothLE.h" line="984" />
      </undocumented>
      <undocumented id="BLEpp::Nrf51822BluetoothStack::connected" name="connected">
        <location column="2" file="include/cs_BluetoothLE.h" line="1028" />
      </undocumented>
      <undocumented id="BLEpp::Nrf51822BluetoothStack::createBatteryService" name="createBatteryService">
        <location column="2" file="include/cs_BluetoothLE.h" line="977" />
      </undocumented>
      <undocumented id="BLEpp::Nrf51822BluetoothStack::createService" name="createService">
        <location column="2" file="include/cs_BluetoothLE.h" line="971" />
      </undocumented>
      <undocumented id="BLEpp::Nrf51822BluetoothStack::getConnectionHandle" name="getConnectionHandle">
        <location column="2" file="include/cs_BluetoothLE.h" line="1031" />
      </undocumented>
      <undocumented id="BLEpp::Nrf51822BluetoothStack::getDeviceName" name="getDeviceName">
        <location column="2" file="include/cs_BluetoothLE.h" line="911" />
      </undocumented>
      <undocumented id="BLEpp::Nrf51822BluetoothStack::getInstance" name="getInstance">
        <location column="2" file="include/cs_BluetoothLE.h" line="822" />
      </undocumented>
      <undocumented id="BLEpp::Nrf51822BluetoothStack::getService" name="getService">
        <location column="2" file="include/cs_BluetoothLE.h" line="983" />
      </undocumented>
      <undocumented id="BLEpp::Nrf51822BluetoothStack::getTxPowerLevel" name="getTxPowerLevel">
        <location column="2" file="include/cs_BluetoothLE.h" line="916" />
      </undocumented>
      <undocumented id="BLEpp::Nrf51822BluetoothStack::init" name="init">
        <location column="2" file="include/cs_BluetoothLE.h" line="874" />
      </undocumented>
      <undocumented id="BLEpp::Nrf51822BluetoothStack::isAdvertising" name="isAdvertising">
        <location column="2" file="include/cs_BluetoothLE.h" line="1008" />
      </undocumented>
      <undocumented id="BLEpp::Nrf51822BluetoothStack::isScanning" name="isScanning">
        <location column="2" file="include/cs_BluetoothLE.h" line="1024" />
      </undocumented>
      <undocumented id="BLEpp::Nrf51822BluetoothStack::onConnect" name="onConnect">
        <location column="2" file="include/cs_BluetoothLE.h" line="956" />
      </undocumented>
      <undocumented id="BLEpp::Nrf51822BluetoothStack::onDisconnect" name="onDisconnect">
        <location column="2" file="include/cs_BluetoothLE.h" line="963" />
      </undocumented>
      <undocumented id="BLEpp::Nrf51822BluetoothStack::onRadioNotificationInterrupt" name="onRadioNotificationInterrupt">
        <location column="2" file="include/cs_BluetoothLE.h" line="1026" />
      </undocumented>
      <undocumented id="BLEpp::Nrf51822BluetoothStack::onTxComplete" name="onTxComplete">
        <location column="2" file="include/cs_BluetoothLE.h" line="1045" />
      </undocumented>
      <undocumented id="BLEpp::Nrf51822BluetoothStack::on_advertisement" name="on_advertisement">
        <location column="2" file="include/cs_BluetoothLE.h" line="1044" />
      </undocumented>
      <undocumented id="BLEpp::Nrf51822BluetoothStack::on_ble_evt" name="on_ble_evt">
        <location column="2" file="include/cs_BluetoothLE.h" line="1041" />
      </undocumented>
      <undocumented id="BLEpp::Nrf51822BluetoothStack::on_connected" name="on_connected">
        <location column="2" file="include/cs_BluetoothLE.h" line="1042" />
      </undocumented>
      <undocumented id="BLEpp::Nrf51822BluetoothStack::on_disconnected" name="on_disconnected">
        <location column="2" file="include/cs_BluetoothLE.h" line="1043" />
      </undocumented>
      <undocumented id="BLEpp::Nrf51822BluetoothStack::setAdvertisingInterval" name="setAdvertisingInterval">
        <location column="2" file="include/cs_BluetoothLE.h" line="898" />
      </undocumented>
      <undocumented id="BLEpp::Nrf51822BluetoothStack::setAdvertisingTimeoutSeconds" name="setAdvertisingTimeoutSeconds">
        <location column="2" file="include/cs_BluetoothLE.h" line="904" />
      </undocumented>
      <undocumented id="BLEpp::Nrf51822BluetoothStack::setAppearance" name="setAppearance">
        <location column="2" file="include/cs_BluetoothLE.h" line="880" />
      </undocumented>
      <undocumented id="BLEpp::Nrf51822BluetoothStack::setClockSource" name="setClockSource">
        <location column="2" file="include/cs_BluetoothLE.h" line="892" />
      </undocumented>
      <undocumented id="BLEpp::Nrf51822BluetoothStack::setConnParams" name="setConnParams">
        <location column="2" file="include/cs_BluetoothLE.h" line="1039" />
      </undocumented>
      <undocumented id="BLEpp::Nrf51822BluetoothStack::setDeviceName" name="setDeviceName">
        <location column="2" file="include/cs_BluetoothLE.h" line="886" />
      </undocumented>
      <undocumented id="BLEpp::Nrf51822BluetoothStack::setTxPowerLevel" name="setTxPowerLevel">
        <location column="2" file="include/cs_BluetoothLE.h" line="1038" />
      </undocumented>
      <undocumented id="BLEpp::Nrf51822BluetoothStack::shutdown" name="shutdown">
        <location column="2" file="include/cs_BluetoothLE.h" line="878" />
      </undocumented>
      <undocumented id="BLEpp::Nrf51822BluetoothStack::start" name="start">
        <location column="2" file="include/cs_BluetoothLE.h" line="876" />
      </undocumented>
      <undocumented id="BLEpp::Nrf51822BluetoothStack::startScanning" name="startScanning">
        <location column="2" file="include/cs_BluetoothLE.h" line="1016" />
      </undocumented>
      <undocumented id="BLEpp::Nrf51822BluetoothStack::stopAdvertising" name="stopAdvertising">
        <location column="2" file="include/cs_BluetoothLE.h" line="1006" />
      </undocumented>
      <undocumented id="BLEpp::Nrf51822BluetoothStack::stopScanning" name="stopScanning">
        <location column="2" file="include/cs_BluetoothLE.h" line="1020" />
      </undocumented>
      <undocumented id="BLEpp::Nrf51822BluetoothStack::updateDeviceName" name="updateDeviceName">
        <location column="2" file="include/cs_BluetoothLE.h" line="910" />
      </undocumented>
      <undocumented id="BLEpp::Service::addCharacteristic" name="addCharacteristic">
        <location column="2" file="include/cs_BluetoothLE.h" line="680" />
      </undocumented>
      <undocumented id="BLEpp::Service::getCharacteristics" name="getCharacteristics">
        <location column="2" file="include/cs_BluetoothLE.h" line="682" />
      </undocumented>
      <undocumented id="BLEpp::Service::getHandle" name="getHandle">
        <location column="2" file="include/cs_BluetoothLE.h" line="651" />
      </undocumented>
      <undocumented id="BLEpp::Service::getStack" name="getStack">
        <location column="2" file="include/cs_BluetoothLE.h" line="643" />
      </undocumented>
      <undocumented id="BLEpp::Service::getUUID" name="getUUID">
        <location column="2" file="include/cs_BluetoothLE.h" line="647" />
      </undocumented>
      <undocumented id="BLEpp::Service::on_ble_event" name="on_ble_event">
        <location column="2" file="include/cs_BluetoothLE.h" line="684" />
      </undocumented>
      <undocumented id="BLEpp::Service::on_connect" name="on_connect">
        <location column="2" file="include/cs_BluetoothLE.h" line="686" />
      </undocumented>
      <undocumented id="BLEpp::Service::setIsPrimary" name="setIsPrimary">
        <location column="2" file="include/cs_BluetoothLE.h" line="636" />
      </undocumented>
      <undocumented id="BLEpp::Service::setName" name="setName">
        <location column="2" file="include/cs_BluetoothLE.h" line="624" />
      </undocumented>
      <undocumented id="BLEpp::Service::setUUID" name="setUUID">
        <location column="2" file="include/cs_BluetoothLE.h" line="629" />
      </undocumented>
      <undocumented id="BLEpp::Service::stop" name="stop">
        <location column="2" file="include/cs_BluetoothLE.h" line="678" />
      </undocumented>
      <undocumented id="GeneralService::writeToConfigCharac" name="writeToConfigCharac">
        <location column="2" file="include/services/cs_GeneralService.h" line="40" />
      </undocumented>
      <undocumented id="IndoorLocalizationService::addDeviceTypeCharactersitic" name="addDeviceTypeCharactersitic">
        <location column="2" file="include/services/cs_IndoorLocalisationService.h" line="42" />
      </undocumented>
      <undocumented id="IndoorLocalizationService::addPeripheralListCharacteristic" name="addPeripheralListCharacteristic">
        <location column="2" file="include/services/cs_IndoorLocalisationService.h" line="38" />
      </undocumented>
      <undocumented id="IndoorLocalizationService::addRoomCharacteristic" name="addRoomCharacteristic">
        <location column="2" file="include/services/cs_IndoorLocalisationService.h" line="43" />
      </undocumented>
      <undocumented id="IndoorLocalizationService::addScanControlCharacteristic" name="addScanControlCharacteristic">
        <location column="2" file="include/services/cs_IndoorLocalisationService.h" line="37" />
      </undocumented>
      <undocumented id="IndoorLocalizationService::addTrackedDeviceCharacteristic" name="addTrackedDeviceCharacteristic">
        <location column="2" file="include/services/cs_IndoorLocalisationService.h" line="40" />
      </undocumented>
      <undocumented id="IndoorLocalizationService::addTrackedDeviceListCharacteristic" name="addTrackedDeviceListCharacteristic">
        <location column="2" file="include/services/cs_IndoorLocalisationService.h" line="39" />
      </undocumented>
      <undocumented id="IndoorLocalizationService::createService" name="createService">
        <location column="2" file="include/services/cs_IndoorLocalisationService.h" line="84" />
      </undocumented>
      <undocumented id="IndoorLocalizationService::onRSSIChanged" name="onRSSIChanged">
        <location column="2" file="include/services/cs_IndoorLocalisationService.h" line="77" />
      </undocumented>
      <undocumented id="IndoorLocalizationService::on_ble_event" name="on_ble_event">
        <location column="2" file="include/services/cs_IndoorLocalisationService.h" line="75" />
      </undocumented>
      <undocumented id="IndoorLocalizationService::readTrackedDevices" name="readTrackedDevices">
        <location column="2" file="include/services/cs_IndoorLocalisationService.h" line="58" />
      </undocumented>
      <undocumented id="IndoorLocalizationService::setRSSILevel" name="setRSSILevel">
        <location column="2" file="include/services/cs_IndoorLocalisationService.h" line="78" />
      </undocumented>
      <undocumented id="IndoorLocalizationService::setRSSILevelHandler" name="setRSSILevelHandler">
        <location column="2" file="include/services/cs_IndoorLocalisationService.h" line="79" />
      </undocumented>
      <undocumented id="IndoorLocalizationService::startTracking" name="startTracking">
        <location column="2" file="include/services/cs_IndoorLocalisationService.h" line="60" />
      </undocumented>
      <undocumented id="IndoorLocalizationService::stopTracking" name="stopTracking">
        <location column="2" file="include/services/cs_IndoorLocalisationService.h" line="61" />
      </undocumented>
      <undocumented id="IndoorLocalizationService::tick" name="tick">
        <location column="2" file="include/services/cs_IndoorLocalisationService.h" line="66" />
      </undocumented>
      <undocumented id="IndoorLocalizationService::writeTrackedDevices" name="writeTrackedDevices">
        <location column="2" file="include/services/cs_IndoorLocalisationService.h" line="57" />
      </undocumented>
      <undocumented id="PWM::getValue" name="getValue">
        <location column="2" file="include/drivers/cs_PWM.h" line="80" />
      </undocumented>
      <undocumented id="PowerService::addCurrentConsumptionCharacteristic" name="addCurrentConsumptionCharacteristic">
        <location column="2" file="include/services/cs_PowerService.h" line="47" />
      </undocumented>
      <undocumented id="PowerService::addCurrentCurveCharacteristic" name="addCurrentCurveCharacteristic">
        <location column="2" file="include/services/cs_PowerService.h" line="46" />
      </undocumented>
      <undocumented id="PowerService::addCurrentLimitCharacteristic" name="addCurrentLimitCharacteristic">
        <location column="2" file="include/services/cs_PowerService.h" line="48" />
      </undocumented>
      <undocumented id="PowerService::addSampleCurrentCharacteristic" name="addSampleCurrentCharacteristic">
        <location column="2" file="include/services/cs_PowerService.h" line="45" />
      </undocumented>
      <undocumented id="PowerService::addSpecificCharacteristics" name="addSpecificCharacteristics">
        <location column="2" file="include/services/cs_PowerService.h" line="29" />
      </undocumented>
      <undocumented id="PowerService::createService" name="createService">
        <location column="2" file="include/services/cs_PowerService.h" line="31" />
      </undocumented>
      <undocumented id="PowerService::dim" name="dim">
        <location column="2" file="include/services/cs_PowerService.h" line="39" />
      </undocumented>
      <undocumented id="PowerService::getCurrentLimit" name="getCurrentLimit">
        <location column="2" file="include/services/cs_PowerService.h" line="54" />
      </undocumented>
      <undocumented id="PowerService::loadPersistentStorage" name="loadPersistentStorage">
        <location column="2" file="include/services/cs_PowerService.h" line="56" />
      </undocumented>
      <undocumented id="PowerService::sampleCurrentFinish" name="sampleCurrentFinish">
        <location column="2" file="include/services/cs_PowerService.h" line="52" />
      </undocumented>
      <undocumented id="PowerService::savePersistentStorage" name="savePersistentStorage">
        <location column="2" file="include/services/cs_PowerService.h" line="57" />
      </undocumented>
      <undocumented id="PowerService::tick" name="tick">
        <location column="2" file="include/services/cs_PowerService.h" line="33" />
      </undocumented>
      <undocumented id="PowerService::turnOff" name="turnOff">
        <location column="2" file="include/services/cs_PowerService.h" line="35" />
      </undocumented>
      <undocumented id="PowerService::turnOn" name="turnOn">
        <location column="2" file="include/services/cs_PowerService.h" line="37" />
      </undocumented>
    </type>
    <type documented="0" name="templatenontypeparameter" undocumented="1">
      <undocumented id="fixed_tuple::capacity" name="capacity">
        <location column="22" file="include/cs_BluetoothLE.h" line="58" />
      </undocumented>
    </type>
    <type documented="39" name="field" undocumented="57">
      <undocumented id="BLEpp::Characteristic::_callbackOnRead" name="_callbackOnRead">
        <location column="2" file="include/cs_BluetoothLE.h" line="367" />
      </undocumented>
      <undocumented id="BLEpp::Characteristic::_callbackOnWrite" name="_callbackOnWrite">
        <location column="2" file="include/cs_BluetoothLE.h" line="366" />
      </undocumented>
      <undocumented id="BLEpp::Characteristic::_value" name="_value">
        <location column="2" file="include/cs_BluetoothLE.h" line="365" />
      </undocumented>
      <undocumented id="BLEpp::CharacteristicBase::_inited" name="_inited">
        <location column="2" file="include/cs_BluetoothLE.h" line="153" />
      </undocumented>
      <undocumented id="BLEpp::CharacteristicInit::attr_char_value" name="attr_char_value">
        <location column="2" file="include/cs_BluetoothLE.h" line="119" />
      </undocumented>
      <undocumented id="BLEpp::CharacteristicInit::attr_md" name="attr_md">
        <location column="2" file="include/cs_BluetoothLE.h" line="124" />
      </undocumented>
      <undocumented id="BLEpp::CharacteristicInit::cccd_md" name="cccd_md">
        <location column="2" file="include/cs_BluetoothLE.h" line="122" />
      </undocumented>
      <undocumented id="BLEpp::CharacteristicInit::char_md" name="char_md">
        <location column="2" file="include/cs_BluetoothLE.h" line="121" />
      </undocumented>
      <undocumented id="BLEpp::CharacteristicInit::presentation_format" name="presentation_format">
        <location column="2" file="include/cs_BluetoothLE.h" line="120" />
      </undocumented>
      <undocumented id="BLEpp::CharacteristicInit::sccd_md" name="sccd_md">
        <location column="2" file="include/cs_BluetoothLE.h" line="123" />
      </undocumented>
      <undocumented id="BLEpp::CharacteristicInit::user_desc_metadata_md" name="user_desc_metadata_md">
        <location column="2" file="include/cs_BluetoothLE.h" line="125" />
      </undocumented>
      <undocumented id="BLEpp::CharacteristicStatus::UUID" name="UUID">
        <location column="2" file="include/cs_BluetoothLE.h" line="701" />
      </undocumented>
      <undocumented id="BLEpp::CharacteristicStatus::enabled" name="enabled">
        <location column="2" file="include/cs_BluetoothLE.h" line="702" />
      </undocumented>
      <undocumented id="BLEpp::CharacteristicStatus::func" name="func">
        <location column="2" file="include/cs_BluetoothLE.h" line="703" />
      </undocumented>
      <undocumented id="BLEpp::CharacteristicStatus::name" name="name">
        <location column="2" file="include/cs_BluetoothLE.h" line="700" />
      </undocumented>
      <undocumented id="BLEpp::CharacteristicValue::data" name="data">
        <location column="2" file="include/cs_BluetoothLE.h" line="86" />
      </undocumented>
      <undocumented id="BLEpp::CharacteristicValue::length" name="length">
        <location column="2" file="include/cs_BluetoothLE.h" line="85" />
      </undocumented>
      <undocumented id="BLEpp::Nrf51822BluetoothStack::_advertising" name="_advertising">
        <location column="2" file="include/cs_BluetoothLE.h" line="864" />
      </undocumented>
      <undocumented id="BLEpp::Nrf51822BluetoothStack::_callback_connected" name="_callback_connected">
        <location column="2" file="include/cs_BluetoothLE.h" line="869" />
      </undocumented>
      <undocumented id="BLEpp::Nrf51822BluetoothStack::_conn_handle" name="_conn_handle">
        <location column="2" file="include/cs_BluetoothLE.h" line="867" />
      </undocumented>
      <undocumented id="BLEpp::Nrf51822BluetoothStack::_device_name" name="_device_name">
        <location column="2" file="include/cs_BluetoothLE.h" line="846" />
      </undocumented>
      <undocumented id="BLEpp::Nrf51822BluetoothStack::_evt_buffer" name="_evt_buffer">
        <location column="2" file="include/cs_BluetoothLE.h" line="853" />
      </undocumented>
      <undocumented id="BLEpp::Nrf51822BluetoothStack::_evt_buffer_size" name="_evt_buffer_size">
        <location column="2" file="include/cs_BluetoothLE.h" line="854" />
      </undocumented>
      <undocumented id="BLEpp::Nrf51822BluetoothStack::_gap_conn_params" name="_gap_conn_params">
        <location column="2" file="include/cs_BluetoothLE.h" line="860" />
      </undocumented>
      <undocumented id="BLEpp::Nrf51822BluetoothStack::_scanning" name="_scanning">
        <location column="2" file="include/cs_BluetoothLE.h" line="865" />
      </undocumented>
      <undocumented id="BLEpp::Nrf51822BluetoothStack::_sec_mode" name="_sec_mode">
        <location column="2" file="include/cs_BluetoothLE.h" line="855" />
      </undocumented>
      <undocumented id="BLEpp::Nrf51822BluetoothStack::_services" name="_services">
        <location column="2" file="include/cs_BluetoothLE.h" line="848" />
      </undocumented>
      <undocumented id="BLEpp::Nrf51822BluetoothStack::_started" name="_started">
        <location column="2" file="include/cs_BluetoothLE.h" line="863" />
      </undocumented>
      <undocumented id="BLEpp::Nrf51822BluetoothStack::_timeout" name="_timeout">
        <location column="2" file="include/cs_BluetoothLE.h" line="859" />
      </undocumented>
      <undocumented id="BLEpp::Nrf51822BluetoothStack::_tx_power_level" name="_tx_power_level">
        <location column="2" file="include/cs_BluetoothLE.h" line="852" />
      </undocumented>
      <undocumented id="BLEpp::Service::_name" name="_name">
        <location column="2" file="include/cs_BluetoothLE.h" line="602" />
      </undocumented>
      <undocumented id="BLEpp::Service::_primary" name="_primary">
        <location column="2" file="include/cs_BluetoothLE.h" line="603" />
      </undocumented>
      <undocumented id="BLEpp::Service::_service_handle" name="_service_handle">
        <location column="2" file="include/cs_BluetoothLE.h" line="604" />
      </undocumented>
      <undocumented id="BLEpp::Service::_stack" name="_stack">
        <location column="2" file="include/cs_BluetoothLE.h" line="600" />
      </undocumented>
      <undocumented id="BLEpp::Service::_uuid" name="_uuid">
        <location column="2" file="include/cs_BluetoothLE.h" line="601" />
      </undocumented>
      <undocumented id="GeneralService::_deviceTypeCharacteristic" name="_deviceTypeCharacteristic">
        <location column="2" file="include/services/cs_GeneralService.h" line="64" />
      </undocumented>
      <undocumented id="GeneralService::_firmwareCharacteristic" name="_firmwareCharacteristic">
        <location column="2" file="include/services/cs_GeneralService.h" line="66" />
      </undocumented>
      <undocumented id="GeneralService::_meshCharacteristic" name="_meshCharacteristic">
        <location column="2" file="include/services/cs_GeneralService.h" line="67" />
      </undocumented>
      <undocumented id="GeneralService::_nameCharacteristic" name="_nameCharacteristic">
        <location column="2" file="include/services/cs_GeneralService.h" line="63" />
      </undocumented>
      <undocumented id="GeneralService::_roomCharacteristic" name="_roomCharacteristic">
        <location column="2" file="include/services/cs_GeneralService.h" line="65" />
      </undocumented>
      <undocumented id="GeneralService::_stack" name="_stack">
        <location column="2" file="include/services/cs_GeneralService.h" line="59" />
      </undocumented>
      <undocumented id="PWM::_gpioPin" name="_gpioPin">
        <location column="2" file="include/drivers/cs_PWM.h" line="89" />
      </undocumented>
      <undocumented id="PWM::_gpioteChannel" name="_gpioteChannel">
        <location column="2" file="include/drivers/cs_PWM.h" line="88" />
      </undocumented>
      <undocumented id="PWM::_maxValue" name="_maxValue">
        <location column="2" file="include/drivers/cs_PWM.h" line="86" />
      </undocumented>
      <undocumented id="PWM::_nextValue" name="_nextValue">
        <location column="2" file="include/drivers/cs_PWM.h" line="87" />
      </undocumented>
      <undocumented id="PWM::_running" name="_running">
        <location column="2" file="include/drivers/cs_PWM.h" line="90" />
      </undocumented>
      <undocumented id="peripheral_device_t::addr" name="addr">
        <location column="2" file="include/characteristics/cs_ScanResult.h" line="28" />
      </undocumented>
      <undocumented id="peripheral_device_t::occurrences" name="occurrences">
        <location column="2" file="include/characteristics/cs_ScanResult.h" line="29" />
      </undocumented>
      <undocumented id="peripheral_device_t::rssi" name="rssi">
        <location column="2" file="include/characteristics/cs_ScanResult.h" line="30" />
      </undocumented>
      <undocumented id="ps_indoorlocalisation_service_t::(anonymous::1)::list" name="list">
        <location column="3" file="include/services/cs_IndoorLocalisationService.h" line="23" />
      </undocumented>
      <undocumented id="ps_indoorlocalisation_service_t::nearbyTimeout" name="nearbyTimeout">
        <location column="2" file="include/services/cs_IndoorLocalisationService.h" line="25" />
      </undocumented>
      <undocumented id="ps_indoorlocalisation_service_t::trackedDevices" name="trackedDevices">
        <location column="2" file="include/services/cs_IndoorLocalisationService.h" line="22" />
      </undocumented>
      <undocumented id="pwm_config_t::gpio_pin" name="gpio_pin">
        <location column="5" file="include/drivers/cs_PWM.h" line="38" />
        <location column="5" file="include/drivers/cs_PWM.h" line="38" />
      </undocumented>
      <undocumented id="pwm_config_t::gpiote_channel" name="gpiote_channel">
        <location column="5" file="include/drivers/cs_PWM.h" line="40" />
        <location column="5" file="include/drivers/cs_PWM.h" line="40" />
      </undocumented>
      <undocumented id="pwm_config_t::mode" name="mode">
        <location column="5" file="include/drivers/cs_PWM.h" line="41" />
        <location column="5" file="include/drivers/cs_PWM.h" line="41" />
      </undocumented>
      <undocumented id="pwm_config_t::num_channels" name="num_channels">
        <location column="5" file="include/drivers/cs_PWM.h" line="37" />
        <location column="5" file="include/drivers/cs_PWM.h" line="37" />
      </undocumented>
      <undocumented id="pwm_config_t::ppi_channel" name="ppi_channel">
        <location column="5" file="include/drivers/cs_PWM.h" line="39" />
        <location column="5" file="include/drivers/cs_PWM.h" line="39" />
      </undocumented>
    </type>
    <type documented="1" name="functiontemplate" undocumented="0" />
    <type documented="4" name="constructor" undocumented="14">
      <undocumented id="AdcSamples::AdcSamples" name="AdcSamples">
        <location column="2" file="include/drivers/cs_ADC.h" line="36" />
      </undocumented>
      <undocumented id="BLEpp::Characteristic::Characteristic&lt;T&gt;" name="Characteristic&lt;T&gt;">
        <location column="2" file="include/cs_BluetoothLE.h" line="370" />
      </undocumented>
      <undocumented id="BLEpp::CharacteristicBase::CharacteristicBase" name="CharacteristicBase">
        <location column="2" file="include/cs_BluetoothLE.h" line="187" />
      </undocumented>
      <undocumented id="BLEpp::CharacteristicInit::CharacteristicInit" name="CharacteristicInit">
        <location column="2" file="include/cs_BluetoothLE.h" line="127" />
      </undocumented>
<<<<<<< HEAD
      <undocumented id="BLEpp::CharacteristicT::CharacteristicT&lt;T, E&gt;" name="CharacteristicT&lt;T, E&gt;">
        <location column="2" file="include/cs_BluetoothLE.h" line="516" />
=======
      <undocumented id="BLEpp::Characteristic::Characteristic&lt;T, E&gt;" name="Characteristic&lt;T, E&gt;">
        <location column="2" file="include/cs_BluetoothLE.h" line="508" />
>>>>>>> 41da7384
      </undocumented>
      <undocumented id="BLEpp::CharacteristicValue::CharacteristicValue" name="CharacteristicValue">
        <location column="2" file="include/cs_BluetoothLE.h" line="93" />
      </undocumented>
      <undocumented id="BLEpp::CharacteristicValue::CharacteristicValue" name="CharacteristicValue">
        <location column="2" file="include/cs_BluetoothLE.h" line="96" />
      </undocumented>
      <undocumented id="BLEpp::GenericService::GenericService" name="GenericService">
        <location column="2" file="include/cs_BluetoothLE.h" line="722" />
      </undocumented>
      <undocumented id="BLEpp::Service::Service" name="Service">
        <location column="2" file="include/cs_BluetoothLE.h" line="608" />
      </undocumented>
      <undocumented id="GeneralService::GeneralService" name="GeneralService">
        <location column="2" file="include/services/cs_GeneralService.h" line="30" />
      </undocumented>
      <undocumented id="IndoorLocalizationService::IndoorLocalizationService" name="IndoorLocalizationService">
        <location column="2" file="include/services/cs_IndoorLocalisationService.h" line="64" />
      </undocumented>
      <undocumented id="PowerService::PowerService" name="PowerService">
        <location column="2" file="include/services/cs_PowerService.h" line="27" />
      </undocumented>
      <undocumented id="fixed_tuple::fixed_tuple&lt;T, capacity&gt;" name="fixed_tuple&lt;T, capacity&gt;">
        <location column="2" file="include/cs_BluetoothLE.h" line="61" />
      </undocumented>
      <undocumented id="tuple::tuple&lt;T&gt;" name="tuple&lt;T&gt;">
        <location column="2" file="include/cs_BluetoothLE.h" line="53" />
      </undocumented>
    </type>
    <type documented="2" name="variable" undocumented="11">
      <undocumented id="BLEpp::GenericService::MAX_CHARACTERISTICS" name="MAX_CHARACTERISTICS">
        <location column="2" file="include/cs_BluetoothLE.h" line="711" />
      </undocumented>
      <undocumented id="BLEpp::Nrf51822BluetoothStack::MAX_SERVICE_COUNT" name="MAX_SERVICE_COUNT">
        <location column="2" file="include/cs_BluetoothLE.h" line="830" />
      </undocumented>
      <undocumented id="BLEpp::Nrf51822BluetoothStack::defaultAdvertisingInterval_0_625_ms" name="defaultAdvertisingInterval_0_625_ms">
        <location column="2" file="include/cs_BluetoothLE.h" line="841" />
      </undocumented>
      <undocumented id="BLEpp::Nrf51822BluetoothStack::defaultAdvertisingTimeout_seconds" name="defaultAdvertisingTimeout_seconds">
        <location column="2" file="include/cs_BluetoothLE.h" line="842" />
      </undocumented>
      <undocumented id="BLEpp::Nrf51822BluetoothStack::defaultConnectionSupervisionTimeout_10_ms" name="defaultConnectionSupervisionTimeout_10_ms">
        <location column="2" file="include/cs_BluetoothLE.h" line="840" />
      </undocumented>
      <undocumented id="BLEpp::Nrf51822BluetoothStack::defaultMaxConnectionInterval_1_25_ms" name="defaultMaxConnectionInterval_1_25_ms">
        <location column="2" file="include/cs_BluetoothLE.h" line="838" />
      </undocumented>
      <undocumented id="BLEpp::Nrf51822BluetoothStack::defaultMinConnectionInterval_1_25_ms" name="defaultMinConnectionInterval_1_25_ms">
        <location column="2" file="include/cs_BluetoothLE.h" line="837" />
      </undocumented>
      <undocumented id="BLEpp::Nrf51822BluetoothStack::defaultMtu" name="defaultMtu">
        <location column="2" file="include/cs_BluetoothLE.h" line="836" />
      </undocumented>
      <undocumented id="BLEpp::Nrf51822BluetoothStack::defaultSlaveLatencyCount" name="defaultSlaveLatencyCount">
        <location column="2" file="include/cs_BluetoothLE.h" line="839" />
      </undocumented>
      <undocumented id="BLEpp::Nrf51822BluetoothStack::defaultTxPowerLevel" name="defaultTxPowerLevel">
        <location column="2" file="include/cs_BluetoothLE.h" line="843" />
      </undocumented>
      <undocumented id="BLEpp::Service::defaultServiceName" name="defaultServiceName">
        <location column="2" file="include/cs_BluetoothLE.h" line="594" />
      </undocumented>
    </type>
    <type documented="5" name="classtemplate" undocumented="0" />
    <type documented="2" name="destructor" undocumented="5">
      <undocumented id="AdcSamples::~AdcSamples" name="~AdcSamples">
        <location column="2" file="include/drivers/cs_ADC.h" line="40" />
      </undocumented>
      <undocumented id="BLEpp::Characteristic::~Characteristic&lt;T&gt;" name="~Characteristic&lt;T&gt;">
        <location column="2" file="include/cs_BluetoothLE.h" line="372" />
      </undocumented>
      <undocumented id="BLEpp::CharacteristicBase::~CharacteristicBase" name="~CharacteristicBase">
        <location column="2" file="include/cs_BluetoothLE.h" line="188" />
      </undocumented>
      <undocumented id="BLEpp::CharacteristicValue::~CharacteristicValue" name="~CharacteristicValue">
        <location column="2" file="include/cs_BluetoothLE.h" line="99" />
      </undocumented>
      <undocumented id="BLEpp::Service::~Service" name="~Service">
        <location column="2" file="include/cs_BluetoothLE.h" line="618" />
      </undocumented>
    </type>
    <type documented="14" name="class" undocumented="3">
      <undocumented id="BLEpp::GenericService" name="GenericService">
        <location column="1" file="include/cs_BluetoothLE.h" line="695" />
        <location column="1" file="include/cs_BluetoothLE.h" line="707" />
      </undocumented>
      <undocumented id="IndoorLocalizationService" name="IndoorLocalizationService">
        <location column="1" file="include/services/cs_IndoorLocalisationService.h" line="28" />
      </undocumented>
      <undocumented id="PowerService" name="PowerService">
        <location column="1" file="include/services/cs_PowerService.h" line="23" />
      </undocumented>
    </type>
    <type documented="8" name="enumvalue" undocumented="0" />
  </coverage>
  <arguments>
    <function id="BLEpp::IBeacon::IBeacon" name="IBeacon">
      <location column="3" file="include/cs_iBeacon.h" line="71" />
      <undocumented name="rssi" />
      <undocumented name="major" />
      <undocumented name="uuid" />
      <undocumented name="minor" />
    </function>
    <function id="BLEpp::IBeacon::toArray" name="toArray">
      <location column="3" file="include/cs_iBeacon.h" line="110" />
      <undocumented name="array" />
    </function>
    <function id="BLEpp::CharacteristicBase::init" name="init">
      <location column="2" file="include/cs_BluetoothLE.h" line="202" />
      <undocumented name="svc" />
      <misspelled name="param" />
    </function>
    <function id="BLEpp::CharacteristicBase::setWritable" name="setWritable">
      <location column="2" file="include/cs_BluetoothLE.h" line="206" />
      <undocumented-return />
      <undocumented name="writable" />
    </function>
    <function id="BLEpp::CharacteristicBase::setNotifies" name="setNotifies">
      <location column="2" file="include/cs_BluetoothLE.h" line="216" />
      <undocumented-return />
      <undocumented name="notifies" />
    </function>
    <function id="BLEpp::CharacteristicBase::setWritePermission" name="setWritePermission">
      <location column="2" file="include/cs_BluetoothLE.h" line="242" />
      <undocumented-return />
      <undocumented name="securityLevel" />
      <undocumented name="securityMode" />
    </function>
    <function id="BLEpp::ble_type" name="ble_type">
      <location column="1" file="include/cs_BluetoothLE.h" line="303" />
      <undocumented-return />
    </function>
    <function id="BLEpp::ble_type" name="ble_type">
      <location column="1" file="include/cs_BluetoothLE.h" line="307" />
      <undocumented-return />
    </function>
    <function id="BLEpp::ble_type" name="ble_type">
      <location column="1" file="include/cs_BluetoothLE.h" line="311" />
      <undocumented-return />
    </function>
<<<<<<< HEAD
    <function id="BLEpp::ble_type" name="ble_type">
      <location column="1" file="include/cs_BluetoothLE.h" line="315" />
      <undocumented-return />
    </function>
    <function id="BLEpp::ble_type" name="ble_type">
      <location column="1" file="include/cs_BluetoothLE.h" line="319" />
      <undocumented-return />
    </function>
    <function id="BLEpp::ble_type" name="ble_type">
      <location column="1" file="include/cs_BluetoothLE.h" line="323" />
      <undocumented-return />
    </function>
    <function id="BLEpp::ble_type" name="ble_type">
      <location column="1" file="include/cs_BluetoothLE.h" line="327" />
      <undocumented-return />
    </function>
    <function id="BLEpp::ble_type" name="ble_type">
      <location column="1" file="include/cs_BluetoothLE.h" line="331" />
      <undocumented-return />
    </function>
    <function id="BLEpp::ble_type" name="ble_type">
      <location column="1" file="include/cs_BluetoothLE.h" line="335" />
      <undocumented-return />
    </function>
    <function id="BLEpp::ble_type" name="ble_type">
      <location column="1" file="include/cs_BluetoothLE.h" line="339" />
      <undocumented-return />
    </function>
    <function id="BLEpp::ble_type" name="ble_type">
      <location column="1" file="include/cs_BluetoothLE.h" line="343" />
      <undocumented-return />
    </function>
    <function id="BLEpp::CharacteristicT::setCharacteristicValue" name="setCharacteristicValue">
      <location column="2" file="include/cs_BluetoothLE.h" line="525" />
=======
    <function id="BLEpp::Characteristic::setCharacteristicValue" name="setCharacteristicValue">
      <location column="2" file="include/cs_BluetoothLE.h" line="517" />
>>>>>>> 41da7384
      <undocumented name="value" />
    </function>
    <function id="BLEpp::Service::createCharacteristic" name="createCharacteristic">
      <location column="2" file="include/cs_BluetoothLE.h" line="663" />
      <undocumented-return />
    </function>
    <function id="BLEpp::Service::start" name="start">
      <location column="2" file="include/cs_BluetoothLE.h" line="677" />
      <undocumented name="stack" />
    </function>
    <function id="BLEpp::Service::on_disconnect" name="on_disconnect">
      <location column="2" file="include/cs_BluetoothLE.h" line="688" />
      <undocumented name="conn_handle" />
      <undocumented name="gap_evt" />
    </function>
    <function id="BLEpp::Service::on_write" name="on_write">
      <location column="2" file="include/cs_BluetoothLE.h" line="690" />
      <undocumented name="write_evt" />
    </function>
    <function id="BLEpp::Service::onTxComplete" name="onTxComplete">
      <location column="2" file="include/cs_BluetoothLE.h" line="692" />
      <undocumented name="p_ble_evt" />
    </function>
    <function id="BLEpp::Nrf51822BluetoothStack::setTxPowerLevel" name="setTxPowerLevel">
      <location column="2" file="include/cs_BluetoothLE.h" line="914" />
      <undocumented-return />
      <undocumented name="powerLevel" />
    </function>
    <function id="BLEpp::Nrf51822BluetoothStack::setMinConnectionInterval" name="setMinConnectionInterval">
      <location column="2" file="include/cs_BluetoothLE.h" line="921" />
      <undocumented-return />
      <undocumented name="connectionInterval_1_25_ms" />
    </function>
    <function id="BLEpp::Nrf51822BluetoothStack::setMaxConnectionInterval" name="setMaxConnectionInterval">
      <location column="2" file="include/cs_BluetoothLE.h" line="930" />
      <undocumented-return />
      <undocumented name="connectionInterval_1_25_ms" />
    </function>
    <function id="BLEpp::Nrf51822BluetoothStack::setSlaveLatency" name="setSlaveLatency">
      <location column="2" file="include/cs_BluetoothLE.h" line="939" />
      <undocumented-return />
      <undocumented name="slaveLatency" />
    </function>
    <function id="BLEpp::Nrf51822BluetoothStack::setConnectionSupervisionTimeout" name="setConnectionSupervisionTimeout">
      <location column="2" file="include/cs_BluetoothLE.h" line="948" />
      <undocumented-return />
      <undocumented name="conSupTimeout_10_ms" />
    </function>
    <function id="BLEpp::Nrf51822BluetoothStack::startIBeacon" name="startIBeacon">
      <location column="2" file="include/cs_BluetoothLE.h" line="999" />
      <undocumented-return />
      <undocumented name="beacon" />
    </function>
    <function id="BLEpp::Nrf51822BluetoothStack::startAdvertising" name="startAdvertising">
      <location column="2" file="include/cs_BluetoothLE.h" line="1004" />
      <undocumented-return />
    </function>
    <function id="GeneralService::writeToTemperatureCharac" name="writeToTemperatureCharac">
      <location column="2" file="include/services/cs_GeneralService.h" line="34" />
      <undocumented name="temperature" />
    </function>
    <function id="GeneralService::readFromStorage" name="readFromStorage">
      <location column="2" file="include/services/cs_GeneralService.h" line="38" />
      <undocumented-return />
      <undocumented name="type" />
    </function>
    <function id="GeneralService::writeToStorage" name="writeToStorage">
      <location column="2" file="include/services/cs_GeneralService.h" line="44" />
      <undocumented name="length" />
      <undocumented name="type" />
      <undocumented name="payload" />
    </function>
    <function id="GeneralService::createService" name="createService">
      <location column="2" file="include/services/cs_GeneralService.h" line="56" />
      <undocumented-return />
      <undocumented name="stack" />
    </function>
    <function id="GeneralService::getBLEName" name="getBLEName">
      <location column="2" file="include/services/cs_GeneralService.h" line="137" />
      <undocumented-return />
    </function>
    <function id="GeneralService::setBLEName" name="setBLEName">
      <location column="2" file="include/services/cs_GeneralService.h" line="143" />
      <undocumented name="name" />
    </function>
    <function id="IndoorLocalizationService::setNearbyTimeout" name="setNearbyTimeout">
      <location column="2" file="include/services/cs_IndoorLocalisationService.h" line="70" />
      <undocumented name="counts" />
    </function>
    <function id="IndoorLocalizationService::getNearbyTimeout" name="getNearbyTimeout">
      <location column="2" file="include/services/cs_IndoorLocalisationService.h" line="73" />
      <undocumented-return />
    </function>
    <function id="ScanResult::operator!=" name="operator!=">
      <location column="2" file="include/characteristics/cs_ScanResult.h" line="111" />
      <undocumented-return />
      <undocumented name="val" />
    </function>
    <function id="ScanResult::update" name="update">
      <location column="2" file="include/characteristics/cs_ScanResult.h" line="128" />
      <undocumented name="adrs_ptr" />
      <undocumented name="rssi" />
    </function>
    <function id="ScanResult::serialize" name="serialize">
      <location column="5" file="include/characteristics/cs_ScanResult.h" line="181" />
      <undocumented name="buffer" />
      <undocumented name="length" />
    </function>
    <function id="ScanResult::deserialize" name="deserialize">
      <location column="5" file="include/characteristics/cs_ScanResult.h" line="191" />
      <undocumented name="buffer" />
      <undocumented name="length" />
    </function>
    <function id="PWM::getInstance" name="getInstance">
      <location column="2" file="include/drivers/cs_PWM.h" line="70" />
      <undocumented-return />
    </function>
    <function id="PWM::init" name="init">
      <location column="2" file="include/drivers/cs_PWM.h" line="75" />
      <undocumented-return />
      <undocumented name="config" />
    </function>
    <function id="PWM::setValue" name="setValue">
      <location column="2" file="include/drivers/cs_PWM.h" line="78" />
      <undocumented name="pwm_value" />
      <undocumented name="pwm_channel" />
    </function>
    <function id="AdcSamples::init" name="init">
      <location column="2" file="include/drivers/cs_ADC.h" line="48" />
      <undocumented-return />
      <undocumented name="capacity" />
    </function>
    <function id="ADC::getInstance" name="getInstance">
      <location column="2" file="include/drivers/cs_ADC.h" line="341" />
      <undocumented-return />
    </function>
    <function id="ADC::setClock" name="setClock">
      <location column="2" file="include/drivers/cs_ADC.h" line="350" />
      <undocumented name="clock" />
    </function>
    <function id="ADC::init" name="init">
      <location column="2" file="include/drivers/cs_ADC.h" line="356" />
      <undocumented-return />
      <undocumented name="pin" />
    </function>
    <function id="ADC::setThreshold" name="setThreshold">
      <location column="2" file="include/drivers/cs_ADC.h" line="380" />
      <undocumented name="threshold" />
    </function>
    <function id="ADC::update" name="update">
      <location column="2" file="include/drivers/cs_ADC.h" line="383" />
      <undocumented name="value" />
    </function>
    <function id="write" name="write">
      <location column="1" file="include/drivers/cs_Serial.h" line="87" />
      <undocumented-return />
      <undocumented name="str" />
    </function>
  </arguments>
  <references>
    <method id="BLEpp::CharacteristicBase::notify" name="notify">
      <location column="2" file="include/cs_BluetoothLE.h" line="291" />
      <doctype name="doc">
        <ref name="BLE_ERROR_NO_TX_BUFFERS" />
      </doctype>
    </method>
    <methodtemplate id="BLEpp::Service::createCharacteristic" name="createCharacteristic">
      <location column="2" file="include/cs_BluetoothLE.h" line="663" />
      <doctype name="doc">
        <ref name="pre" />
        <ref name="std::string" />
        <ref name="int" />
        <ref name="float" />
      </doctype>
    </methodtemplate>
    <class id="BLEpp::BatteryService" name="BatteryService">
      <location column="1" file="include/cs_BluetoothLE.h" line="748" />
      <doctype name="doc">
        <ref name="BLE_UUID_BATTERY_LEVEL_CHAR" />
      </doctype>
    </class>
    <constructor id="DifferentialBuffer::DifferentialBuffer&lt;T&gt;" name="DifferentialBuffer&lt;T&gt;">
      <location column="2" file="include/common/cs_DifferentialBuffer.h" line="35" />
      <doctype name="doc">
        <ref name="DifferentialBuffer::init()" />
      </doctype>
      <doctype component="initialize" name="params">
        <ref name="DifferentialBuffer::init()" />
      </doctype>
    </constructor>
    <method id="DifferentialBuffer::peek" name="peek">
      <location column="2" file="include/common/cs_DifferentialBuffer.h" line="124" />
      <doctype name="doc">
        <ref name="CircularBuffer" />
      </doctype>
    </method>
    <struct id="ps_indoorlocalisation_service_t" name="ps_indoorlocalisation_service_t">
      <location column="1" file="include/services/cs_IndoorLocalisationService.h" line="21" />
      <doctype name="brief">
        <ref name="IndoorLocalisationService" />
      </doctype>
    </struct>
    <method id="ScanResult::getSerializedLength" name="getSerializedLength">
      <location column="5" file="include/characteristics/cs_ScanResult.h" line="149" />
      <doctype name="doc">
        <ref name="SERIALIZED_DEVICE_SIZE" />
        <ref name="HEADER_SIZE" />
      </doctype>
    </method>
    <method id="ScanResult::getMaxLength" name="getMaxLength">
      <location column="5" file="include/characteristics/cs_ScanResult.h" line="158" />
      <doctype name="doc">
        <ref name="HEADER_SIZE" />
        <ref name="MAX_NR_DEVICES" />
        <ref name="SERIALIZED_DEVICE_SIZE" />
      </doctype>
    </method>
    <class id="ADC" name="ADC">
      <location column="1" file="include/drivers/cs_ADC.h" line="337" />
      <doctype name="doc">
        <ref name="int8_t" />
        <ref name="_increments-" />
        <ref name="int8_t" />
      </doctype>
    </class>
  </references>
</report><|MERGE_RESOLUTION|>--- conflicted
+++ resolved
@@ -13,27 +13,21 @@
 </doc>
   <coverage>
     <type documented="13" name="function" undocumented="0" />
-    <type documented="3" name="typedef" undocumented="9">
-      <undocumented id="BLEpp::Characteristic::callback_on_read_t" name="callback_on_read_t">
-        <location column="2" file="include/cs_BluetoothLE.h" line="361" />
-      </undocumented>
-      <undocumented id="BLEpp::Characteristic::callback_on_write_t" name="callback_on_write_t">
-        <location column="2" file="include/cs_BluetoothLE.h" line="360" />
-      </undocumented>
-      <undocumented id="BLEpp::CharacteristicStatusT" name="CharacteristicStatusT">
-        <location column="1" file="include/cs_BluetoothLE.h" line="705" />
+    <type documented="3" name="typedef" undocumented="7">
+      <undocumented id="BLEpp::CharacteristicGeneric::callback_on_read_t" name="callback_on_read_t">
+        <location column="2" file="include/cs_BluetoothLE.h" line="334" />
+      </undocumented>
+      <undocumented id="BLEpp::CharacteristicGeneric::callback_on_write_t" name="callback_on_write_t">
+        <location column="2" file="include/cs_BluetoothLE.h" line="333" />
       </undocumented>
       <undocumented id="BLEpp::Nrf51822BluetoothStack::callback_connected_t" name="callback_connected_t">
-        <location column="2" file="include/cs_BluetoothLE.h" line="826" />
+        <location column="2" file="include/cs_BluetoothLE.h" line="809" />
       </undocumented>
       <undocumented id="BLEpp::Nrf51822BluetoothStack::callback_disconnected_t" name="callback_disconnected_t">
-        <location column="2" file="include/cs_BluetoothLE.h" line="827" />
+        <location column="2" file="include/cs_BluetoothLE.h" line="810" />
       </undocumented>
       <undocumented id="BLEpp::Nrf51822BluetoothStack::callback_radio_t" name="callback_radio_t">
-        <location column="2" file="include/cs_BluetoothLE.h" line="828" />
-      </undocumented>
-      <undocumented id="BLEpp::addCharacteristicFunc" name="addCharacteristicFunc">
-        <location column="1" file="include/cs_BluetoothLE.h" line="697" />
+        <location column="2" file="include/cs_BluetoothLE.h" line="811" />
       </undocumented>
       <undocumented id="IndoorLocalizationService::func_t" name="func_t">
         <location column="2" file="include/services/cs_IndoorLocalisationService.h" line="31" />
@@ -42,54 +36,33 @@
         <location column="2" file="include/services/cs_PowerService.h" line="25" />
       </undocumented>
     </type>
-    <type documented="3" name="methodtemplate" undocumented="1">
-      <undocumented id="BLEpp::Service::createCharacteristicRef" name="createCharacteristicRef">
-        <location column="2" file="include/cs_BluetoothLE.h" line="669" />
-      </undocumented>
-    </type>
-    <type documented="8" name="struct" undocumented="3">
+    <type documented="2" name="methodtemplate" undocumented="0" />
+    <type documented="8" name="struct" undocumented="2">
       <undocumented id="BLEpp::CharacteristicInit" name="CharacteristicInit">
-        <location column="1" file="include/cs_BluetoothLE.h" line="118" />
-      </undocumented>
-      <undocumented id="BLEpp::CharacteristicStatus" name="CharacteristicStatus">
-        <location column="1" file="include/cs_BluetoothLE.h" line="699" />
+        <location column="1" file="include/cs_BluetoothLE.h" line="80" />
       </undocumented>
       <undocumented id="ps_indoorlocalisation_service_t::(anonymous::1)" name="(anonymous::1)">
         <location column="2" file="include/services/cs_IndoorLocalisationService.h" line="22" />
       </undocumented>
     </type>
-    <type documented="3" name="templatetypeparameter" undocumented="8">
+    <type documented="2" name="templatetypeparameter" undocumented="6">
+      <undocumented id="BLEpp::Characteristic::E" name="E">
+        <location column="22" file="include/cs_BluetoothLE.h" line="515" />
+      </undocumented>
       <undocumented id="BLEpp::Characteristic::T" name="T">
-        <location column="10" file="include/cs_BluetoothLE.h" line="354" />
-      </undocumented>
-<<<<<<< HEAD
-      <undocumented id="BLEpp::CharacteristicT::E" name="E">
-        <location column="22" file="include/cs_BluetoothLE.h" line="513" />
-      </undocumented>
-      <undocumented id="BLEpp::CharacteristicT::T" name="T">
-        <location column="10" file="include/cs_BluetoothLE.h" line="513" />
-=======
-      <undocumented id="BLEpp::Characteristic::E" name="E">
-        <location column="22" file="include/cs_BluetoothLE.h" line="505" />
-      </undocumented>
-      <undocumented id="BLEpp::Characteristic::T" name="T">
-        <location column="10" file="include/cs_BluetoothLE.h" line="505" />
->>>>>>> 41da7384
-      </undocumented>
-      <undocumented id="BLEpp::Service::createCharacteristic::T" name="T">
-        <location column="12" file="include/cs_BluetoothLE.h" line="663" />
-      </undocumented>
-      <undocumented id="BLEpp::Service::createCharacteristicRef::T" name="T">
-        <location column="12" file="include/cs_BluetoothLE.h" line="669" />
+        <location column="10" file="include/cs_BluetoothLE.h" line="515" />
+      </undocumented>
+      <undocumented id="BLEpp::CharacteristicGeneric::T" name="T">
+        <location column="10" file="include/cs_BluetoothLE.h" line="327" />
       </undocumented>
       <undocumented id="BLEpp::ble_type::T" name="T">
-        <location column="10" file="include/cs_BluetoothLE.h" line="303" />
+        <location column="10" file="include/cs_BluetoothLE.h" line="276" />
       </undocumented>
       <undocumented id="fixed_tuple::T" name="T">
-        <location column="10" file="include/cs_BluetoothLE.h" line="58" />
+        <location column="10" file="include/cs_BluetoothLE.h" line="59" />
       </undocumented>
       <undocumented id="tuple::T" name="T">
-        <location column="10" file="include/cs_BluetoothLE.h" line="51" />
+        <location column="10" file="include/cs_BluetoothLE.h" line="52" />
       </undocumented>
     </type>
     <type documented="1" name="enum" undocumented="1">
@@ -100,597 +73,117 @@
     </type>
     <type documented="0" name="namespace" undocumented="1">
       <undocumented id="BLEpp" name="BLEpp">
-        <location column="1" file="include/cs_iBeacon.h" line="12" />
-        <location column="1" file="include/cs_BluetoothLE.h" line="74" />
+        <location column="1" file="include/cs_BluetoothLE.h" line="75" />
       </undocumented>
     </type>
     <type documented="0" name="conversionfunction" undocumented="1">
-      <undocumented id="BLEpp::Characteristic::operator type-parameter-0-0 &amp;" name="operator type-parameter-0-0 &amp;">
-        <location column="2" file="include/cs_BluetoothLE.h" line="430" />
-      </undocumented>
-    </type>
-    <type documented="99" name="method" undocumented="140">
-      <undocumented id="AdcSamples::full" name="full">
-        <location column="2" file="include/drivers/cs_ADC.h" line="150" />
-      </undocumented>
-      <undocumented id="AdcSamples::getFirstElement" name="getFirstElement">
-        <location column="2" file="include/drivers/cs_ADC.h" line="131" />
-      </undocumented>
-      <undocumented id="AdcSamples::getNextElement" name="getNextElement">
-        <location column="2" file="include/drivers/cs_ADC.h" line="138" />
-      </undocumented>
-      <undocumented id="AdcSamples::getSerializedLength" name="getSerializedLength">
-        <location column="2" file="include/drivers/cs_ADC.h" line="81" />
-      </undocumented>
-      <undocumented id="AdcSamples::isLocked" name="isLocked">
-        <location column="2" file="include/drivers/cs_ADC.h" line="77" />
-      </undocumented>
-      <undocumented id="AdcSamples::lock" name="lock">
-        <location column="2" file="include/drivers/cs_ADC.h" line="69" />
-      </undocumented>
-      <undocumented id="AdcSamples::push" name="push">
-        <location column="2" file="include/drivers/cs_ADC.h" line="154" />
-      </undocumented>
-      <undocumented id="AdcSamples::push" name="push">
-        <location column="2" file="include/drivers/cs_ADC.h" line="158" />
-      </undocumented>
-      <undocumented id="AdcSamples::serialize" name="serialize">
-        <location column="2" file="include/drivers/cs_ADC.h" line="86" />
-      </undocumented>
-      <undocumented id="AdcSamples::size" name="size">
-        <location column="2" file="include/drivers/cs_ADC.h" line="146" />
-      </undocumented>
-      <undocumented id="AdcSamples::unlock" name="unlock">
-        <location column="2" file="include/drivers/cs_ADC.h" line="73" />
-      </undocumented>
-      <undocumented id="BLEpp::BLEStack::connected" name="connected">
-        <location column="2" file="include/cs_BluetoothLE.h" line="800" />
-      </undocumented>
-      <undocumented id="BLEpp::BLEStack::getConnectionHandle" name="getConnectionHandle">
-        <location column="2" file="include/cs_BluetoothLE.h" line="801" />
-      </undocumented>
-      <undocumented id="BLEpp::Characteristic::configurePresentationFormat" name="configurePresentationFormat">
-        <location column="2" file="include/cs_BluetoothLE.h" line="501" />
-      </undocumented>
-      <undocumented id="BLEpp::Characteristic::getValue" name="getValue">
-        <location column="2" file="include/cs_BluetoothLE.h" line="382" />
-      </undocumented>
-      <undocumented id="BLEpp::Characteristic::getValueLength" name="getValueLength">
-        <location column="2" file="include/cs_BluetoothLE.h" line="374" />
-      </undocumented>
-      <undocumented id="BLEpp::Characteristic::getValueMaxLength" name="getValueMaxLength">
-        <location column="2" file="include/cs_BluetoothLE.h" line="378" />
-      </undocumented>
-      <undocumented id="BLEpp::Characteristic::onRead" name="onRead">
-        <location column="2" file="include/cs_BluetoothLE.h" line="420" />
-      </undocumented>
-      <undocumented id="BLEpp::Characteristic::onWrite" name="onWrite">
-        <location column="2" file="include/cs_BluetoothLE.h" line="415" />
-      </undocumented>
-      <undocumented id="BLEpp::Characteristic::operator=" name="operator=">
-        <location column="2" file="include/cs_BluetoothLE.h" line="434" />
-      </undocumented>
-      <undocumented id="BLEpp::Characteristic::read" name="read">
-        <location column="2" file="include/cs_BluetoothLE.h" line="492" />
-      </undocumented>
-      <undocumented id="BLEpp::Characteristic::setDefaultValue" name="setDefaultValue">
-        <location column="2" file="include/cs_BluetoothLE.h" line="476" />
-      </undocumented>
-      <undocumented id="BLEpp::Characteristic::setName" name="setName">
-        <location column="2" file="include/cs_BluetoothLE.h" line="395" />
-      </undocumented>
-      <undocumented id="BLEpp::Characteristic::setNotifies" name="setNotifies">
-        <location column="2" file="include/cs_BluetoothLE.h" line="410" />
-      </undocumented>
-      <undocumented id="BLEpp::Characteristic::setUUID" name="setUUID">
-        <location column="2" file="include/cs_BluetoothLE.h" line="390" />
-      </undocumented>
-      <undocumented id="BLEpp::Characteristic::setUnit" name="setUnit">
+      <undocumented id="BLEpp::CharacteristicGeneric::operator type-parameter-0-0 &amp;" name="operator type-parameter-0-0 &amp;">
         <location column="2" file="include/cs_BluetoothLE.h" line="400" />
       </undocumented>
-      <undocumented id="BLEpp::Characteristic::setUpdateIntervalMSecs" name="setUpdateIntervalMSecs">
-        <location column="2" file="include/cs_BluetoothLE.h" line="425" />
-      </undocumented>
-      <undocumented id="BLEpp::Characteristic::setValue" name="setValue">
-        <location column="2" file="include/cs_BluetoothLE.h" line="386" />
-      </undocumented>
-      <undocumented id="BLEpp::Characteristic::setWritable" name="setWritable">
-        <location column="2" file="include/cs_BluetoothLE.h" line="405" />
-      </undocumented>
-      <undocumented id="BLEpp::Characteristic::written" name="written">
-        <location column="2" file="include/cs_BluetoothLE.h" line="484" />
-      </undocumented>
-      <undocumented id="BLEpp::CharacteristicBase::configurePresentationFormat" name="configurePresentationFormat">
-        <location column="2" file="include/cs_BluetoothLE.h" line="295" />
-      </undocumented>
-      <undocumented id="BLEpp::CharacteristicBase::getCccdHandle" name="getCccdHandle">
-        <location column="2" file="include/cs_BluetoothLE.h" line="266" />
-      </undocumented>
-      <undocumented id="BLEpp::CharacteristicBase::getCharacteristicValue" name="getCharacteristicValue">
-        <location column="2" file="include/cs_BluetoothLE.h" line="274" />
-      </undocumented>
-      <undocumented id="BLEpp::CharacteristicBase::getUUID" name="getUUID">
-        <location column="2" file="include/cs_BluetoothLE.h" line="258" />
-      </undocumented>
-      <undocumented id="BLEpp::CharacteristicBase::getValueHandle" name="getValueHandle">
-        <location column="2" file="include/cs_BluetoothLE.h" line="262" />
-      </undocumented>
-      <undocumented id="BLEpp::CharacteristicBase::getValueMaxLength" name="getValueMaxLength">
-        <location column="2" file="include/cs_BluetoothLE.h" line="272" />
-      </undocumented>
-      <undocumented id="BLEpp::CharacteristicBase::isNotifyingEnabled" name="isNotifyingEnabled">
-        <location column="2" file="include/cs_BluetoothLE.h" line="221" />
-      </undocumented>
-      <undocumented id="BLEpp::CharacteristicBase::onTxComplete" name="onTxComplete">
-        <location column="2" file="include/cs_BluetoothLE.h" line="279" />
-      </undocumented>
-      <undocumented id="BLEpp::CharacteristicBase::read" name="read">
-        <location column="2" file="include/cs_BluetoothLE.h" line="276" />
-      </undocumented>
-      <undocumented id="BLEpp::CharacteristicBase::setCharacteristicValue" name="setCharacteristicValue">
-        <location column="2" file="include/cs_BluetoothLE.h" line="275" />
-      </undocumented>
-      <undocumented id="BLEpp::CharacteristicBase::setIndicates" name="setIndicates">
-        <location column="2" file="include/cs_BluetoothLE.h" line="230" />
-      </undocumented>
-      <undocumented id="BLEpp::CharacteristicBase::setName" name="setName">
-        <location column="2" file="include/cs_BluetoothLE.h" line="254" />
-      </undocumented>
-      <undocumented id="BLEpp::CharacteristicBase::setNotifyingEnabled" name="setNotifyingEnabled">
-        <location column="2" file="include/cs_BluetoothLE.h" line="225" />
-      </undocumented>
-      <undocumented id="BLEpp::CharacteristicBase::setUUID" name="setUUID">
-        <location column="2" file="include/cs_BluetoothLE.h" line="248" />
-      </undocumented>
-      <undocumented id="BLEpp::CharacteristicBase::setUnit" name="setUnit">
-        <location column="2" file="include/cs_BluetoothLE.h" line="256" />
-      </undocumented>
-      <undocumented id="BLEpp::CharacteristicBase::setUpdateIntervalMSecs" name="setUpdateIntervalMSecs">
-        <location column="2" file="include/cs_BluetoothLE.h" line="270" />
-      </undocumented>
-      <undocumented id="BLEpp::CharacteristicBase::setupWritePermissions" name="setupWritePermissions">
-        <location column="2" file="include/cs_BluetoothLE.h" line="212" />
-      </undocumented>
-      <undocumented id="BLEpp::CharacteristicBase::written" name="written">
-        <location column="2" file="include/cs_BluetoothLE.h" line="277" />
-      </undocumented>
-<<<<<<< HEAD
-      <undocumented id="BLEpp::CharacteristicT::getCharacteristicValue" name="getCharacteristicValue">
-        <location column="2" file="include/cs_BluetoothLE.h" line="524" />
-      </undocumented>
-      <undocumented id="BLEpp::CharacteristicT::getCharacteristicValue" name="getCharacteristicValue">
-        <location column="2" file="include/cs_BluetoothLE.h" line="560" />
-      </undocumented>
-      <undocumented id="BLEpp::CharacteristicT::getCharacteristicValue" name="getCharacteristicValue">
-        <location column="2" file="include/cs_BluetoothLE.h" line="580" />
-      </undocumented>
-      <undocumented id="BLEpp::CharacteristicT::getValueMaxLength" name="getValueMaxLength">
-        <location column="2" file="include/cs_BluetoothLE.h" line="556" />
-      </undocumented>
-      <undocumented id="BLEpp::CharacteristicT::getValueMaxLength" name="getValueMaxLength">
-        <location column="2" file="include/cs_BluetoothLE.h" line="576" />
-      </undocumented>
-      <undocumented id="BLEpp::CharacteristicT::operator=" name="operator=">
-        <location column="2" file="include/cs_BluetoothLE.h" line="520" />
-      </undocumented>
-      <undocumented id="BLEpp::CharacteristicT::operator=" name="operator=">
-        <location column="2" file="include/cs_BluetoothLE.h" line="551" />
-      </undocumented>
-      <undocumented id="BLEpp::CharacteristicT::operator=" name="operator=">
-        <location column="2" file="include/cs_BluetoothLE.h" line="571" />
-      </undocumented>
-      <undocumented id="BLEpp::CharacteristicT::setCharacteristicValue" name="setCharacteristicValue">
-        <location column="2" file="include/cs_BluetoothLE.h" line="563" />
-      </undocumented>
-      <undocumented id="BLEpp::CharacteristicT::setCharacteristicValue" name="setCharacteristicValue">
-        <location column="2" file="include/cs_BluetoothLE.h" line="583" />
-=======
-      <undocumented id="BLEpp::Characteristic::getCharacteristicValue" name="getCharacteristicValue">
-        <location column="2" file="include/cs_BluetoothLE.h" line="516" />
-      </undocumented>
-      <undocumented id="BLEpp::Characteristic::getCharacteristicValue" name="getCharacteristicValue">
-        <location column="2" file="include/cs_BluetoothLE.h" line="552" />
-      </undocumented>
-      <undocumented id="BLEpp::Characteristic::getCharacteristicValue" name="getCharacteristicValue">
-        <location column="2" file="include/cs_BluetoothLE.h" line="572" />
-      </undocumented>
-      <undocumented id="BLEpp::Characteristic::getValueMaxLength" name="getValueMaxLength">
-        <location column="2" file="include/cs_BluetoothLE.h" line="548" />
-      </undocumented>
-      <undocumented id="BLEpp::Characteristic::getValueMaxLength" name="getValueMaxLength">
-        <location column="2" file="include/cs_BluetoothLE.h" line="568" />
-      </undocumented>
-      <undocumented id="BLEpp::Characteristic::operator=" name="operator=">
-        <location column="2" file="include/cs_BluetoothLE.h" line="512" />
-      </undocumented>
-      <undocumented id="BLEpp::Characteristic::operator=" name="operator=">
-        <location column="2" file="include/cs_BluetoothLE.h" line="543" />
-      </undocumented>
-      <undocumented id="BLEpp::Characteristic::operator=" name="operator=">
-        <location column="2" file="include/cs_BluetoothLE.h" line="563" />
-      </undocumented>
-      <undocumented id="BLEpp::Characteristic::setCharacteristicValue" name="setCharacteristicValue">
-        <location column="2" file="include/cs_BluetoothLE.h" line="555" />
-      </undocumented>
-      <undocumented id="BLEpp::Characteristic::setCharacteristicValue" name="setCharacteristicValue">
-        <location column="2" file="include/cs_BluetoothLE.h" line="575" />
->>>>>>> 41da7384
-      </undocumented>
-      <undocumented id="BLEpp::CharacteristicValue::operator!=" name="operator!=">
-        <location column="2" file="include/cs_BluetoothLE.h" line="108" />
-      </undocumented>
-      <undocumented id="BLEpp::CharacteristicValue::operator=" name="operator=">
-        <location column="2" file="include/cs_BluetoothLE.h" line="111" />
-      </undocumented>
-      <undocumented id="BLEpp::CharacteristicValue::operator==" name="operator==">
-        <location column="2" file="include/cs_BluetoothLE.h" line="105" />
-      </undocumented>
-      <undocumented id="BLEpp::GenericService::addCharacteristic" name="addCharacteristic">
-        <location column="2" file="include/cs_BluetoothLE.h" line="729" />
-      </undocumented>
-      <undocumented id="BLEpp::GenericService::addSpecificCharacteristics" name="addSpecificCharacteristics">
-        <location column="2" file="include/cs_BluetoothLE.h" line="738" />
-      </undocumented>
-      <undocumented id="BLEpp::GenericService::getCharacteristics" name="getCharacteristics">
-        <location column="2" file="include/cs_BluetoothLE.h" line="726" />
-      </undocumented>
-      <undocumented id="BLEpp::Nrf51822BluetoothStack::addService" name="addService">
-        <location column="2" file="include/cs_BluetoothLE.h" line="984" />
-      </undocumented>
-      <undocumented id="BLEpp::Nrf51822BluetoothStack::connected" name="connected">
-        <location column="2" file="include/cs_BluetoothLE.h" line="1028" />
-      </undocumented>
-      <undocumented id="BLEpp::Nrf51822BluetoothStack::createBatteryService" name="createBatteryService">
-        <location column="2" file="include/cs_BluetoothLE.h" line="977" />
-      </undocumented>
-      <undocumented id="BLEpp::Nrf51822BluetoothStack::createService" name="createService">
-        <location column="2" file="include/cs_BluetoothLE.h" line="971" />
-      </undocumented>
-      <undocumented id="BLEpp::Nrf51822BluetoothStack::getConnectionHandle" name="getConnectionHandle">
-        <location column="2" file="include/cs_BluetoothLE.h" line="1031" />
-      </undocumented>
-      <undocumented id="BLEpp::Nrf51822BluetoothStack::getDeviceName" name="getDeviceName">
-        <location column="2" file="include/cs_BluetoothLE.h" line="911" />
-      </undocumented>
-      <undocumented id="BLEpp::Nrf51822BluetoothStack::getInstance" name="getInstance">
-        <location column="2" file="include/cs_BluetoothLE.h" line="822" />
-      </undocumented>
-      <undocumented id="BLEpp::Nrf51822BluetoothStack::getService" name="getService">
-        <location column="2" file="include/cs_BluetoothLE.h" line="983" />
-      </undocumented>
-      <undocumented id="BLEpp::Nrf51822BluetoothStack::getTxPowerLevel" name="getTxPowerLevel">
-        <location column="2" file="include/cs_BluetoothLE.h" line="916" />
-      </undocumented>
-      <undocumented id="BLEpp::Nrf51822BluetoothStack::init" name="init">
-        <location column="2" file="include/cs_BluetoothLE.h" line="874" />
-      </undocumented>
-      <undocumented id="BLEpp::Nrf51822BluetoothStack::isAdvertising" name="isAdvertising">
-        <location column="2" file="include/cs_BluetoothLE.h" line="1008" />
-      </undocumented>
-      <undocumented id="BLEpp::Nrf51822BluetoothStack::isScanning" name="isScanning">
-        <location column="2" file="include/cs_BluetoothLE.h" line="1024" />
-      </undocumented>
-      <undocumented id="BLEpp::Nrf51822BluetoothStack::onConnect" name="onConnect">
-        <location column="2" file="include/cs_BluetoothLE.h" line="956" />
-      </undocumented>
-      <undocumented id="BLEpp::Nrf51822BluetoothStack::onDisconnect" name="onDisconnect">
-        <location column="2" file="include/cs_BluetoothLE.h" line="963" />
-      </undocumented>
-      <undocumented id="BLEpp::Nrf51822BluetoothStack::onRadioNotificationInterrupt" name="onRadioNotificationInterrupt">
-        <location column="2" file="include/cs_BluetoothLE.h" line="1026" />
-      </undocumented>
-      <undocumented id="BLEpp::Nrf51822BluetoothStack::onTxComplete" name="onTxComplete">
-        <location column="2" file="include/cs_BluetoothLE.h" line="1045" />
-      </undocumented>
-      <undocumented id="BLEpp::Nrf51822BluetoothStack::on_advertisement" name="on_advertisement">
-        <location column="2" file="include/cs_BluetoothLE.h" line="1044" />
-      </undocumented>
-      <undocumented id="BLEpp::Nrf51822BluetoothStack::on_ble_evt" name="on_ble_evt">
-        <location column="2" file="include/cs_BluetoothLE.h" line="1041" />
-      </undocumented>
-      <undocumented id="BLEpp::Nrf51822BluetoothStack::on_connected" name="on_connected">
-        <location column="2" file="include/cs_BluetoothLE.h" line="1042" />
-      </undocumented>
-      <undocumented id="BLEpp::Nrf51822BluetoothStack::on_disconnected" name="on_disconnected">
-        <location column="2" file="include/cs_BluetoothLE.h" line="1043" />
-      </undocumented>
-      <undocumented id="BLEpp::Nrf51822BluetoothStack::setAdvertisingInterval" name="setAdvertisingInterval">
-        <location column="2" file="include/cs_BluetoothLE.h" line="898" />
-      </undocumented>
-      <undocumented id="BLEpp::Nrf51822BluetoothStack::setAdvertisingTimeoutSeconds" name="setAdvertisingTimeoutSeconds">
-        <location column="2" file="include/cs_BluetoothLE.h" line="904" />
-      </undocumented>
-      <undocumented id="BLEpp::Nrf51822BluetoothStack::setAppearance" name="setAppearance">
-        <location column="2" file="include/cs_BluetoothLE.h" line="880" />
-      </undocumented>
-      <undocumented id="BLEpp::Nrf51822BluetoothStack::setClockSource" name="setClockSource">
-        <location column="2" file="include/cs_BluetoothLE.h" line="892" />
-      </undocumented>
-      <undocumented id="BLEpp::Nrf51822BluetoothStack::setConnParams" name="setConnParams">
-        <location column="2" file="include/cs_BluetoothLE.h" line="1039" />
-      </undocumented>
-      <undocumented id="BLEpp::Nrf51822BluetoothStack::setDeviceName" name="setDeviceName">
-        <location column="2" file="include/cs_BluetoothLE.h" line="886" />
-      </undocumented>
-      <undocumented id="BLEpp::Nrf51822BluetoothStack::setTxPowerLevel" name="setTxPowerLevel">
-        <location column="2" file="include/cs_BluetoothLE.h" line="1038" />
-      </undocumented>
-      <undocumented id="BLEpp::Nrf51822BluetoothStack::shutdown" name="shutdown">
-        <location column="2" file="include/cs_BluetoothLE.h" line="878" />
-      </undocumented>
-      <undocumented id="BLEpp::Nrf51822BluetoothStack::start" name="start">
-        <location column="2" file="include/cs_BluetoothLE.h" line="876" />
-      </undocumented>
-      <undocumented id="BLEpp::Nrf51822BluetoothStack::startScanning" name="startScanning">
-        <location column="2" file="include/cs_BluetoothLE.h" line="1016" />
-      </undocumented>
-      <undocumented id="BLEpp::Nrf51822BluetoothStack::stopAdvertising" name="stopAdvertising">
-        <location column="2" file="include/cs_BluetoothLE.h" line="1006" />
-      </undocumented>
-      <undocumented id="BLEpp::Nrf51822BluetoothStack::stopScanning" name="stopScanning">
-        <location column="2" file="include/cs_BluetoothLE.h" line="1020" />
-      </undocumented>
-      <undocumented id="BLEpp::Nrf51822BluetoothStack::updateDeviceName" name="updateDeviceName">
-        <location column="2" file="include/cs_BluetoothLE.h" line="910" />
-      </undocumented>
-      <undocumented id="BLEpp::Service::addCharacteristic" name="addCharacteristic">
-        <location column="2" file="include/cs_BluetoothLE.h" line="680" />
-      </undocumented>
-      <undocumented id="BLEpp::Service::getCharacteristics" name="getCharacteristics">
-        <location column="2" file="include/cs_BluetoothLE.h" line="682" />
-      </undocumented>
-      <undocumented id="BLEpp::Service::getHandle" name="getHandle">
-        <location column="2" file="include/cs_BluetoothLE.h" line="651" />
-      </undocumented>
-      <undocumented id="BLEpp::Service::getStack" name="getStack">
-        <location column="2" file="include/cs_BluetoothLE.h" line="643" />
-      </undocumented>
-      <undocumented id="BLEpp::Service::getUUID" name="getUUID">
-        <location column="2" file="include/cs_BluetoothLE.h" line="647" />
-      </undocumented>
-      <undocumented id="BLEpp::Service::on_ble_event" name="on_ble_event">
-        <location column="2" file="include/cs_BluetoothLE.h" line="684" />
-      </undocumented>
-      <undocumented id="BLEpp::Service::on_connect" name="on_connect">
-        <location column="2" file="include/cs_BluetoothLE.h" line="686" />
-      </undocumented>
-      <undocumented id="BLEpp::Service::setIsPrimary" name="setIsPrimary">
-        <location column="2" file="include/cs_BluetoothLE.h" line="636" />
-      </undocumented>
-      <undocumented id="BLEpp::Service::setName" name="setName">
-        <location column="2" file="include/cs_BluetoothLE.h" line="624" />
-      </undocumented>
-      <undocumented id="BLEpp::Service::setUUID" name="setUUID">
-        <location column="2" file="include/cs_BluetoothLE.h" line="629" />
-      </undocumented>
-      <undocumented id="BLEpp::Service::stop" name="stop">
-        <location column="2" file="include/cs_BluetoothLE.h" line="678" />
-      </undocumented>
-      <undocumented id="GeneralService::writeToConfigCharac" name="writeToConfigCharac">
-        <location column="2" file="include/services/cs_GeneralService.h" line="40" />
-      </undocumented>
-      <undocumented id="IndoorLocalizationService::addDeviceTypeCharactersitic" name="addDeviceTypeCharactersitic">
-        <location column="2" file="include/services/cs_IndoorLocalisationService.h" line="42" />
-      </undocumented>
-      <undocumented id="IndoorLocalizationService::addPeripheralListCharacteristic" name="addPeripheralListCharacteristic">
-        <location column="2" file="include/services/cs_IndoorLocalisationService.h" line="38" />
-      </undocumented>
-      <undocumented id="IndoorLocalizationService::addRoomCharacteristic" name="addRoomCharacteristic">
-        <location column="2" file="include/services/cs_IndoorLocalisationService.h" line="43" />
-      </undocumented>
-      <undocumented id="IndoorLocalizationService::addScanControlCharacteristic" name="addScanControlCharacteristic">
-        <location column="2" file="include/services/cs_IndoorLocalisationService.h" line="37" />
-      </undocumented>
-      <undocumented id="IndoorLocalizationService::addTrackedDeviceCharacteristic" name="addTrackedDeviceCharacteristic">
-        <location column="2" file="include/services/cs_IndoorLocalisationService.h" line="40" />
-      </undocumented>
-      <undocumented id="IndoorLocalizationService::addTrackedDeviceListCharacteristic" name="addTrackedDeviceListCharacteristic">
-        <location column="2" file="include/services/cs_IndoorLocalisationService.h" line="39" />
-      </undocumented>
-      <undocumented id="IndoorLocalizationService::createService" name="createService">
-        <location column="2" file="include/services/cs_IndoorLocalisationService.h" line="84" />
-      </undocumented>
-      <undocumented id="IndoorLocalizationService::onRSSIChanged" name="onRSSIChanged">
-        <location column="2" file="include/services/cs_IndoorLocalisationService.h" line="77" />
-      </undocumented>
-      <undocumented id="IndoorLocalizationService::on_ble_event" name="on_ble_event">
-        <location column="2" file="include/services/cs_IndoorLocalisationService.h" line="75" />
-      </undocumented>
-      <undocumented id="IndoorLocalizationService::readTrackedDevices" name="readTrackedDevices">
-        <location column="2" file="include/services/cs_IndoorLocalisationService.h" line="58" />
-      </undocumented>
-      <undocumented id="IndoorLocalizationService::setRSSILevel" name="setRSSILevel">
-        <location column="2" file="include/services/cs_IndoorLocalisationService.h" line="78" />
-      </undocumented>
-      <undocumented id="IndoorLocalizationService::setRSSILevelHandler" name="setRSSILevelHandler">
-        <location column="2" file="include/services/cs_IndoorLocalisationService.h" line="79" />
-      </undocumented>
-      <undocumented id="IndoorLocalizationService::startTracking" name="startTracking">
-        <location column="2" file="include/services/cs_IndoorLocalisationService.h" line="60" />
-      </undocumented>
-      <undocumented id="IndoorLocalizationService::stopTracking" name="stopTracking">
-        <location column="2" file="include/services/cs_IndoorLocalisationService.h" line="61" />
-      </undocumented>
-      <undocumented id="IndoorLocalizationService::tick" name="tick">
-        <location column="2" file="include/services/cs_IndoorLocalisationService.h" line="66" />
-      </undocumented>
-      <undocumented id="IndoorLocalizationService::writeTrackedDevices" name="writeTrackedDevices">
-        <location column="2" file="include/services/cs_IndoorLocalisationService.h" line="57" />
-      </undocumented>
-      <undocumented id="PWM::getValue" name="getValue">
-        <location column="2" file="include/drivers/cs_PWM.h" line="80" />
-      </undocumented>
-      <undocumented id="PowerService::addCurrentConsumptionCharacteristic" name="addCurrentConsumptionCharacteristic">
-        <location column="2" file="include/services/cs_PowerService.h" line="47" />
-      </undocumented>
-      <undocumented id="PowerService::addCurrentCurveCharacteristic" name="addCurrentCurveCharacteristic">
-        <location column="2" file="include/services/cs_PowerService.h" line="46" />
-      </undocumented>
-      <undocumented id="PowerService::addCurrentLimitCharacteristic" name="addCurrentLimitCharacteristic">
-        <location column="2" file="include/services/cs_PowerService.h" line="48" />
-      </undocumented>
-      <undocumented id="PowerService::addSampleCurrentCharacteristic" name="addSampleCurrentCharacteristic">
-        <location column="2" file="include/services/cs_PowerService.h" line="45" />
-      </undocumented>
-      <undocumented id="PowerService::addSpecificCharacteristics" name="addSpecificCharacteristics">
-        <location column="2" file="include/services/cs_PowerService.h" line="29" />
-      </undocumented>
-      <undocumented id="PowerService::createService" name="createService">
-        <location column="2" file="include/services/cs_PowerService.h" line="31" />
-      </undocumented>
-      <undocumented id="PowerService::dim" name="dim">
-        <location column="2" file="include/services/cs_PowerService.h" line="39" />
-      </undocumented>
-      <undocumented id="PowerService::getCurrentLimit" name="getCurrentLimit">
-        <location column="2" file="include/services/cs_PowerService.h" line="54" />
-      </undocumented>
-      <undocumented id="PowerService::loadPersistentStorage" name="loadPersistentStorage">
-        <location column="2" file="include/services/cs_PowerService.h" line="56" />
-      </undocumented>
-      <undocumented id="PowerService::sampleCurrentFinish" name="sampleCurrentFinish">
-        <location column="2" file="include/services/cs_PowerService.h" line="52" />
-      </undocumented>
-      <undocumented id="PowerService::savePersistentStorage" name="savePersistentStorage">
-        <location column="2" file="include/services/cs_PowerService.h" line="57" />
-      </undocumented>
-      <undocumented id="PowerService::tick" name="tick">
-        <location column="2" file="include/services/cs_PowerService.h" line="33" />
-      </undocumented>
-      <undocumented id="PowerService::turnOff" name="turnOff">
-        <location column="2" file="include/services/cs_PowerService.h" line="35" />
-      </undocumented>
-      <undocumented id="PowerService::turnOn" name="turnOn">
-        <location column="2" file="include/services/cs_PowerService.h" line="37" />
+    </type>
+    <type documented="0" name="destructor" undocumented="3">
+      <undocumented id="BLEpp::CharacteristicBase::~CharacteristicBase" name="~CharacteristicBase">
+        <location column="2" file="include/cs_BluetoothLE.h" line="150" />
+      </undocumented>
+      <undocumented id="BLEpp::CharacteristicGeneric::~CharacteristicGeneric&lt;T&gt;" name="~CharacteristicGeneric&lt;T&gt;">
+        <location column="2" file="include/cs_BluetoothLE.h" line="350" />
+      </undocumented>
+      <undocumented id="BLEpp::Service::~Service" name="~Service">
+        <location column="2" file="include/cs_BluetoothLE.h" line="631" />
       </undocumented>
     </type>
     <type documented="0" name="templatenontypeparameter" undocumented="1">
       <undocumented id="fixed_tuple::capacity" name="capacity">
-        <location column="22" file="include/cs_BluetoothLE.h" line="58" />
-      </undocumented>
-    </type>
-    <type documented="39" name="field" undocumented="57">
-      <undocumented id="BLEpp::Characteristic::_callbackOnRead" name="_callbackOnRead">
-        <location column="2" file="include/cs_BluetoothLE.h" line="367" />
-      </undocumented>
-      <undocumented id="BLEpp::Characteristic::_callbackOnWrite" name="_callbackOnWrite">
-        <location column="2" file="include/cs_BluetoothLE.h" line="366" />
-      </undocumented>
-      <undocumented id="BLEpp::Characteristic::_value" name="_value">
-        <location column="2" file="include/cs_BluetoothLE.h" line="365" />
-      </undocumented>
+        <location column="22" file="include/cs_BluetoothLE.h" line="59" />
+      </undocumented>
+    </type>
+    <type documented="45" name="field" undocumented="42">
       <undocumented id="BLEpp::CharacteristicBase::_inited" name="_inited">
-        <location column="2" file="include/cs_BluetoothLE.h" line="153" />
+        <location column="2" file="include/cs_BluetoothLE.h" line="115" />
+      </undocumented>
+      <undocumented id="BLEpp::CharacteristicGeneric::_callbackOnRead" name="_callbackOnRead">
+        <location column="2" file="include/cs_BluetoothLE.h" line="340" />
+      </undocumented>
+      <undocumented id="BLEpp::CharacteristicGeneric::_callbackOnWrite" name="_callbackOnWrite">
+        <location column="2" file="include/cs_BluetoothLE.h" line="339" />
+      </undocumented>
+      <undocumented id="BLEpp::CharacteristicGeneric::_value" name="_value">
+        <location column="2" file="include/cs_BluetoothLE.h" line="338" />
       </undocumented>
       <undocumented id="BLEpp::CharacteristicInit::attr_char_value" name="attr_char_value">
-        <location column="2" file="include/cs_BluetoothLE.h" line="119" />
+        <location column="2" file="include/cs_BluetoothLE.h" line="81" />
       </undocumented>
       <undocumented id="BLEpp::CharacteristicInit::attr_md" name="attr_md">
-        <location column="2" file="include/cs_BluetoothLE.h" line="124" />
+        <location column="2" file="include/cs_BluetoothLE.h" line="86" />
       </undocumented>
       <undocumented id="BLEpp::CharacteristicInit::cccd_md" name="cccd_md">
-        <location column="2" file="include/cs_BluetoothLE.h" line="122" />
+        <location column="2" file="include/cs_BluetoothLE.h" line="84" />
       </undocumented>
       <undocumented id="BLEpp::CharacteristicInit::char_md" name="char_md">
-        <location column="2" file="include/cs_BluetoothLE.h" line="121" />
+        <location column="2" file="include/cs_BluetoothLE.h" line="83" />
       </undocumented>
       <undocumented id="BLEpp::CharacteristicInit::presentation_format" name="presentation_format">
-        <location column="2" file="include/cs_BluetoothLE.h" line="120" />
+        <location column="2" file="include/cs_BluetoothLE.h" line="82" />
       </undocumented>
       <undocumented id="BLEpp::CharacteristicInit::sccd_md" name="sccd_md">
-        <location column="2" file="include/cs_BluetoothLE.h" line="123" />
+        <location column="2" file="include/cs_BluetoothLE.h" line="85" />
       </undocumented>
       <undocumented id="BLEpp::CharacteristicInit::user_desc_metadata_md" name="user_desc_metadata_md">
-        <location column="2" file="include/cs_BluetoothLE.h" line="125" />
-      </undocumented>
-      <undocumented id="BLEpp::CharacteristicStatus::UUID" name="UUID">
-        <location column="2" file="include/cs_BluetoothLE.h" line="701" />
-      </undocumented>
-      <undocumented id="BLEpp::CharacteristicStatus::enabled" name="enabled">
-        <location column="2" file="include/cs_BluetoothLE.h" line="702" />
-      </undocumented>
-      <undocumented id="BLEpp::CharacteristicStatus::func" name="func">
-        <location column="2" file="include/cs_BluetoothLE.h" line="703" />
-      </undocumented>
-      <undocumented id="BLEpp::CharacteristicStatus::name" name="name">
-        <location column="2" file="include/cs_BluetoothLE.h" line="700" />
-      </undocumented>
-      <undocumented id="BLEpp::CharacteristicValue::data" name="data">
-        <location column="2" file="include/cs_BluetoothLE.h" line="86" />
-      </undocumented>
-      <undocumented id="BLEpp::CharacteristicValue::length" name="length">
-        <location column="2" file="include/cs_BluetoothLE.h" line="85" />
+        <location column="2" file="include/cs_BluetoothLE.h" line="87" />
       </undocumented>
       <undocumented id="BLEpp::Nrf51822BluetoothStack::_advertising" name="_advertising">
-        <location column="2" file="include/cs_BluetoothLE.h" line="864" />
+        <location column="2" file="include/cs_BluetoothLE.h" line="847" />
       </undocumented>
       <undocumented id="BLEpp::Nrf51822BluetoothStack::_callback_connected" name="_callback_connected">
-        <location column="2" file="include/cs_BluetoothLE.h" line="869" />
+        <location column="2" file="include/cs_BluetoothLE.h" line="852" />
       </undocumented>
       <undocumented id="BLEpp::Nrf51822BluetoothStack::_conn_handle" name="_conn_handle">
-        <location column="2" file="include/cs_BluetoothLE.h" line="867" />
+        <location column="2" file="include/cs_BluetoothLE.h" line="850" />
       </undocumented>
       <undocumented id="BLEpp::Nrf51822BluetoothStack::_device_name" name="_device_name">
+        <location column="2" file="include/cs_BluetoothLE.h" line="829" />
+      </undocumented>
+      <undocumented id="BLEpp::Nrf51822BluetoothStack::_evt_buffer" name="_evt_buffer">
+        <location column="2" file="include/cs_BluetoothLE.h" line="836" />
+      </undocumented>
+      <undocumented id="BLEpp::Nrf51822BluetoothStack::_evt_buffer_size" name="_evt_buffer_size">
+        <location column="2" file="include/cs_BluetoothLE.h" line="837" />
+      </undocumented>
+      <undocumented id="BLEpp::Nrf51822BluetoothStack::_gap_conn_params" name="_gap_conn_params">
+        <location column="2" file="include/cs_BluetoothLE.h" line="843" />
+      </undocumented>
+      <undocumented id="BLEpp::Nrf51822BluetoothStack::_scanning" name="_scanning">
+        <location column="2" file="include/cs_BluetoothLE.h" line="848" />
+      </undocumented>
+      <undocumented id="BLEpp::Nrf51822BluetoothStack::_sec_mode" name="_sec_mode">
+        <location column="2" file="include/cs_BluetoothLE.h" line="838" />
+      </undocumented>
+      <undocumented id="BLEpp::Nrf51822BluetoothStack::_services" name="_services">
+        <location column="2" file="include/cs_BluetoothLE.h" line="831" />
+      </undocumented>
+      <undocumented id="BLEpp::Nrf51822BluetoothStack::_started" name="_started">
         <location column="2" file="include/cs_BluetoothLE.h" line="846" />
       </undocumented>
-      <undocumented id="BLEpp::Nrf51822BluetoothStack::_evt_buffer" name="_evt_buffer">
-        <location column="2" file="include/cs_BluetoothLE.h" line="853" />
-      </undocumented>
-      <undocumented id="BLEpp::Nrf51822BluetoothStack::_evt_buffer_size" name="_evt_buffer_size">
-        <location column="2" file="include/cs_BluetoothLE.h" line="854" />
-      </undocumented>
-      <undocumented id="BLEpp::Nrf51822BluetoothStack::_gap_conn_params" name="_gap_conn_params">
-        <location column="2" file="include/cs_BluetoothLE.h" line="860" />
-      </undocumented>
-      <undocumented id="BLEpp::Nrf51822BluetoothStack::_scanning" name="_scanning">
-        <location column="2" file="include/cs_BluetoothLE.h" line="865" />
-      </undocumented>
-      <undocumented id="BLEpp::Nrf51822BluetoothStack::_sec_mode" name="_sec_mode">
-        <location column="2" file="include/cs_BluetoothLE.h" line="855" />
-      </undocumented>
-      <undocumented id="BLEpp::Nrf51822BluetoothStack::_services" name="_services">
-        <location column="2" file="include/cs_BluetoothLE.h" line="848" />
-      </undocumented>
-      <undocumented id="BLEpp::Nrf51822BluetoothStack::_started" name="_started">
-        <location column="2" file="include/cs_BluetoothLE.h" line="863" />
-      </undocumented>
       <undocumented id="BLEpp::Nrf51822BluetoothStack::_timeout" name="_timeout">
-        <location column="2" file="include/cs_BluetoothLE.h" line="859" />
+        <location column="2" file="include/cs_BluetoothLE.h" line="842" />
       </undocumented>
       <undocumented id="BLEpp::Nrf51822BluetoothStack::_tx_power_level" name="_tx_power_level">
-        <location column="2" file="include/cs_BluetoothLE.h" line="852" />
+        <location column="2" file="include/cs_BluetoothLE.h" line="835" />
       </undocumented>
       <undocumented id="BLEpp::Service::_name" name="_name">
-        <location column="2" file="include/cs_BluetoothLE.h" line="602" />
+        <location column="2" file="include/cs_BluetoothLE.h" line="615" />
       </undocumented>
       <undocumented id="BLEpp::Service::_primary" name="_primary">
-        <location column="2" file="include/cs_BluetoothLE.h" line="603" />
+        <location column="2" file="include/cs_BluetoothLE.h" line="616" />
       </undocumented>
       <undocumented id="BLEpp::Service::_service_handle" name="_service_handle">
-        <location column="2" file="include/cs_BluetoothLE.h" line="604" />
+        <location column="2" file="include/cs_BluetoothLE.h" line="617" />
       </undocumented>
       <undocumented id="BLEpp::Service::_stack" name="_stack">
-        <location column="2" file="include/cs_BluetoothLE.h" line="600" />
+        <location column="2" file="include/cs_BluetoothLE.h" line="613" />
       </undocumented>
       <undocumented id="BLEpp::Service::_uuid" name="_uuid">
-        <location column="2" file="include/cs_BluetoothLE.h" line="601" />
-      </undocumented>
-      <undocumented id="GeneralService::_deviceTypeCharacteristic" name="_deviceTypeCharacteristic">
-        <location column="2" file="include/services/cs_GeneralService.h" line="64" />
-      </undocumented>
-      <undocumented id="GeneralService::_firmwareCharacteristic" name="_firmwareCharacteristic">
-        <location column="2" file="include/services/cs_GeneralService.h" line="66" />
-      </undocumented>
-      <undocumented id="GeneralService::_meshCharacteristic" name="_meshCharacteristic">
-        <location column="2" file="include/services/cs_GeneralService.h" line="67" />
-      </undocumented>
-      <undocumented id="GeneralService::_nameCharacteristic" name="_nameCharacteristic">
-        <location column="2" file="include/services/cs_GeneralService.h" line="63" />
-      </undocumented>
-      <undocumented id="GeneralService::_roomCharacteristic" name="_roomCharacteristic">
-        <location column="2" file="include/services/cs_GeneralService.h" line="65" />
-      </undocumented>
-      <undocumented id="GeneralService::_stack" name="_stack">
-        <location column="2" file="include/services/cs_GeneralService.h" line="59" />
+        <location column="2" file="include/cs_BluetoothLE.h" line="614" />
       </undocumented>
       <undocumented id="PWM::_gpioPin" name="_gpioPin">
         <location column="2" file="include/drivers/cs_PWM.h" line="89" />
@@ -706,15 +199,6 @@
       </undocumented>
       <undocumented id="PWM::_running" name="_running">
         <location column="2" file="include/drivers/cs_PWM.h" line="90" />
-      </undocumented>
-      <undocumented id="peripheral_device_t::addr" name="addr">
-        <location column="2" file="include/characteristics/cs_ScanResult.h" line="28" />
-      </undocumented>
-      <undocumented id="peripheral_device_t::occurrences" name="occurrences">
-        <location column="2" file="include/characteristics/cs_ScanResult.h" line="29" />
-      </undocumented>
-      <undocumented id="peripheral_device_t::rssi" name="rssi">
-        <location column="2" file="include/characteristics/cs_ScanResult.h" line="30" />
       </undocumented>
       <undocumented id="ps_indoorlocalisation_service_t::(anonymous::1)::list" name="list">
         <location column="3" file="include/services/cs_IndoorLocalisationService.h" line="23" />
@@ -746,113 +230,380 @@
         <location column="5" file="include/drivers/cs_PWM.h" line="39" />
       </undocumented>
     </type>
+    <type documented="95" name="method" undocumented="100">
+      <undocumented id="ADC::setCurrentCurve" name="setCurrentCurve">
+        <location column="2" file="include/drivers/cs_ADC.h" line="52" />
+      </undocumented>
+      <undocumented id="BLEpp::BLEStack::connected" name="connected">
+        <location column="2" file="include/cs_BluetoothLE.h" line="783" />
+      </undocumented>
+      <undocumented id="BLEpp::BLEStack::getConnectionHandle" name="getConnectionHandle">
+        <location column="2" file="include/cs_BluetoothLE.h" line="784" />
+      </undocumented>
+      <undocumented id="BLEpp::Characteristic::operator=" name="operator=">
+        <location column="2" file="include/cs_BluetoothLE.h" line="520" />
+      </undocumented>
+      <undocumented id="BLEpp::CharacteristicBase::configurePresentationFormat" name="configurePresentationFormat">
+        <location column="2" file="include/cs_BluetoothLE.h" line="268" />
+      </undocumented>
+      <undocumented id="BLEpp::CharacteristicBase::getCccdHandle" name="getCccdHandle">
+        <location column="2" file="include/cs_BluetoothLE.h" line="228" />
+      </undocumented>
+      <undocumented id="BLEpp::CharacteristicBase::getUUID" name="getUUID">
+        <location column="2" file="include/cs_BluetoothLE.h" line="220" />
+      </undocumented>
+      <undocumented id="BLEpp::CharacteristicBase::getValueHandle" name="getValueHandle">
+        <location column="2" file="include/cs_BluetoothLE.h" line="224" />
+      </undocumented>
+      <undocumented id="BLEpp::CharacteristicBase::isNotifyingEnabled" name="isNotifyingEnabled">
+        <location column="2" file="include/cs_BluetoothLE.h" line="183" />
+      </undocumented>
+      <undocumented id="BLEpp::CharacteristicBase::onTxComplete" name="onTxComplete">
+        <location column="2" file="include/cs_BluetoothLE.h" line="252" />
+      </undocumented>
+      <undocumented id="BLEpp::CharacteristicBase::read" name="read">
+        <location column="2" file="include/cs_BluetoothLE.h" line="249" />
+      </undocumented>
+      <undocumented id="BLEpp::CharacteristicBase::setIndicates" name="setIndicates">
+        <location column="2" file="include/cs_BluetoothLE.h" line="192" />
+      </undocumented>
+      <undocumented id="BLEpp::CharacteristicBase::setName" name="setName">
+        <location column="2" file="include/cs_BluetoothLE.h" line="216" />
+      </undocumented>
+      <undocumented id="BLEpp::CharacteristicBase::setNotifyingEnabled" name="setNotifyingEnabled">
+        <location column="2" file="include/cs_BluetoothLE.h" line="187" />
+      </undocumented>
+      <undocumented id="BLEpp::CharacteristicBase::setUUID" name="setUUID">
+        <location column="2" file="include/cs_BluetoothLE.h" line="210" />
+      </undocumented>
+      <undocumented id="BLEpp::CharacteristicBase::setUnit" name="setUnit">
+        <location column="2" file="include/cs_BluetoothLE.h" line="218" />
+      </undocumented>
+      <undocumented id="BLEpp::CharacteristicBase::setUpdateIntervalMSecs" name="setUpdateIntervalMSecs">
+        <location column="2" file="include/cs_BluetoothLE.h" line="232" />
+      </undocumented>
+      <undocumented id="BLEpp::CharacteristicBase::setupWritePermissions" name="setupWritePermissions">
+        <location column="2" file="include/cs_BluetoothLE.h" line="174" />
+      </undocumented>
+      <undocumented id="BLEpp::CharacteristicBase::written" name="written">
+        <location column="2" file="include/cs_BluetoothLE.h" line="250" />
+      </undocumented>
+      <undocumented id="BLEpp::CharacteristicGeneric::configurePresentationFormat" name="configurePresentationFormat">
+        <location column="2" file="include/cs_BluetoothLE.h" line="503" />
+      </undocumented>
+      <undocumented id="BLEpp::CharacteristicGeneric::getValue" name="getValue">
+        <location column="2" file="include/cs_BluetoothLE.h" line="352" />
+      </undocumented>
+      <undocumented id="BLEpp::CharacteristicGeneric::onRead" name="onRead">
+        <location column="2" file="include/cs_BluetoothLE.h" line="390" />
+      </undocumented>
+      <undocumented id="BLEpp::CharacteristicGeneric::onWrite" name="onWrite">
+        <location column="2" file="include/cs_BluetoothLE.h" line="385" />
+      </undocumented>
+      <undocumented id="BLEpp::CharacteristicGeneric::operator=" name="operator=">
+        <location column="2" file="include/cs_BluetoothLE.h" line="404" />
+      </undocumented>
+      <undocumented id="BLEpp::CharacteristicGeneric::read" name="read">
+        <location column="2" file="include/cs_BluetoothLE.h" line="494" />
+      </undocumented>
+      <undocumented id="BLEpp::CharacteristicGeneric::setDefaultValue" name="setDefaultValue">
+        <location column="2" file="include/cs_BluetoothLE.h" line="446" />
+      </undocumented>
+      <undocumented id="BLEpp::CharacteristicGeneric::setName" name="setName">
+        <location column="2" file="include/cs_BluetoothLE.h" line="365" />
+      </undocumented>
+      <undocumented id="BLEpp::CharacteristicGeneric::setNotifies" name="setNotifies">
+        <location column="2" file="include/cs_BluetoothLE.h" line="380" />
+      </undocumented>
+      <undocumented id="BLEpp::CharacteristicGeneric::setUUID" name="setUUID">
+        <location column="2" file="include/cs_BluetoothLE.h" line="360" />
+      </undocumented>
+      <undocumented id="BLEpp::CharacteristicGeneric::setUnit" name="setUnit">
+        <location column="2" file="include/cs_BluetoothLE.h" line="370" />
+      </undocumented>
+      <undocumented id="BLEpp::CharacteristicGeneric::setUpdateIntervalMSecs" name="setUpdateIntervalMSecs">
+        <location column="2" file="include/cs_BluetoothLE.h" line="395" />
+      </undocumented>
+      <undocumented id="BLEpp::CharacteristicGeneric::setValue" name="setValue">
+        <location column="2" file="include/cs_BluetoothLE.h" line="356" />
+      </undocumented>
+      <undocumented id="BLEpp::CharacteristicGeneric::setWritable" name="setWritable">
+        <location column="2" file="include/cs_BluetoothLE.h" line="375" />
+      </undocumented>
+      <undocumented id="BLEpp::CharacteristicGeneric::written" name="written">
+        <location column="2" file="include/cs_BluetoothLE.h" line="487" />
+      </undocumented>
+      <undocumented id="BLEpp::GenericService::addCharacteristic" name="addCharacteristic">
+        <location column="2" file="include/cs_BluetoothLE.h" line="712" />
+      </undocumented>
+      <undocumented id="BLEpp::GenericService::getCharacteristics" name="getCharacteristics">
+        <location column="2" file="include/cs_BluetoothLE.h" line="709" />
+      </undocumented>
+      <undocumented id="BLEpp::Nrf51822BluetoothStack::addService" name="addService">
+        <location column="2" file="include/cs_BluetoothLE.h" line="967" />
+      </undocumented>
+      <undocumented id="BLEpp::Nrf51822BluetoothStack::connected" name="connected">
+        <location column="2" file="include/cs_BluetoothLE.h" line="1011" />
+      </undocumented>
+      <undocumented id="BLEpp::Nrf51822BluetoothStack::createBatteryService" name="createBatteryService">
+        <location column="2" file="include/cs_BluetoothLE.h" line="960" />
+      </undocumented>
+      <undocumented id="BLEpp::Nrf51822BluetoothStack::createService" name="createService">
+        <location column="2" file="include/cs_BluetoothLE.h" line="954" />
+      </undocumented>
+      <undocumented id="BLEpp::Nrf51822BluetoothStack::getConnectionHandle" name="getConnectionHandle">
+        <location column="2" file="include/cs_BluetoothLE.h" line="1014" />
+      </undocumented>
+      <undocumented id="BLEpp::Nrf51822BluetoothStack::getDeviceName" name="getDeviceName">
+        <location column="2" file="include/cs_BluetoothLE.h" line="894" />
+      </undocumented>
+      <undocumented id="BLEpp::Nrf51822BluetoothStack::getInstance" name="getInstance">
+        <location column="2" file="include/cs_BluetoothLE.h" line="805" />
+      </undocumented>
+      <undocumented id="BLEpp::Nrf51822BluetoothStack::getService" name="getService">
+        <location column="2" file="include/cs_BluetoothLE.h" line="966" />
+      </undocumented>
+      <undocumented id="BLEpp::Nrf51822BluetoothStack::getTxPowerLevel" name="getTxPowerLevel">
+        <location column="2" file="include/cs_BluetoothLE.h" line="899" />
+      </undocumented>
+      <undocumented id="BLEpp::Nrf51822BluetoothStack::init" name="init">
+        <location column="2" file="include/cs_BluetoothLE.h" line="857" />
+      </undocumented>
+      <undocumented id="BLEpp::Nrf51822BluetoothStack::isAdvertising" name="isAdvertising">
+        <location column="2" file="include/cs_BluetoothLE.h" line="991" />
+      </undocumented>
+      <undocumented id="BLEpp::Nrf51822BluetoothStack::isScanning" name="isScanning">
+        <location column="2" file="include/cs_BluetoothLE.h" line="1007" />
+      </undocumented>
+      <undocumented id="BLEpp::Nrf51822BluetoothStack::onConnect" name="onConnect">
+        <location column="2" file="include/cs_BluetoothLE.h" line="939" />
+      </undocumented>
+      <undocumented id="BLEpp::Nrf51822BluetoothStack::onDisconnect" name="onDisconnect">
+        <location column="2" file="include/cs_BluetoothLE.h" line="946" />
+      </undocumented>
+      <undocumented id="BLEpp::Nrf51822BluetoothStack::onRadioNotificationInterrupt" name="onRadioNotificationInterrupt">
+        <location column="2" file="include/cs_BluetoothLE.h" line="1009" />
+      </undocumented>
+      <undocumented id="BLEpp::Nrf51822BluetoothStack::onTxComplete" name="onTxComplete">
+        <location column="2" file="include/cs_BluetoothLE.h" line="1028" />
+      </undocumented>
+      <undocumented id="BLEpp::Nrf51822BluetoothStack::on_advertisement" name="on_advertisement">
+        <location column="2" file="include/cs_BluetoothLE.h" line="1027" />
+      </undocumented>
+      <undocumented id="BLEpp::Nrf51822BluetoothStack::on_ble_evt" name="on_ble_evt">
+        <location column="2" file="include/cs_BluetoothLE.h" line="1024" />
+      </undocumented>
+      <undocumented id="BLEpp::Nrf51822BluetoothStack::on_connected" name="on_connected">
+        <location column="2" file="include/cs_BluetoothLE.h" line="1025" />
+      </undocumented>
+      <undocumented id="BLEpp::Nrf51822BluetoothStack::on_disconnected" name="on_disconnected">
+        <location column="2" file="include/cs_BluetoothLE.h" line="1026" />
+      </undocumented>
+      <undocumented id="BLEpp::Nrf51822BluetoothStack::setAdvertisingInterval" name="setAdvertisingInterval">
+        <location column="2" file="include/cs_BluetoothLE.h" line="881" />
+      </undocumented>
+      <undocumented id="BLEpp::Nrf51822BluetoothStack::setAdvertisingTimeoutSeconds" name="setAdvertisingTimeoutSeconds">
+        <location column="2" file="include/cs_BluetoothLE.h" line="887" />
+      </undocumented>
+      <undocumented id="BLEpp::Nrf51822BluetoothStack::setAppearance" name="setAppearance">
+        <location column="2" file="include/cs_BluetoothLE.h" line="863" />
+      </undocumented>
+      <undocumented id="BLEpp::Nrf51822BluetoothStack::setClockSource" name="setClockSource">
+        <location column="2" file="include/cs_BluetoothLE.h" line="875" />
+      </undocumented>
+      <undocumented id="BLEpp::Nrf51822BluetoothStack::setConnParams" name="setConnParams">
+        <location column="2" file="include/cs_BluetoothLE.h" line="1022" />
+      </undocumented>
+      <undocumented id="BLEpp::Nrf51822BluetoothStack::setDeviceName" name="setDeviceName">
+        <location column="2" file="include/cs_BluetoothLE.h" line="869" />
+      </undocumented>
+      <undocumented id="BLEpp::Nrf51822BluetoothStack::setTxPowerLevel" name="setTxPowerLevel">
+        <location column="2" file="include/cs_BluetoothLE.h" line="1021" />
+      </undocumented>
+      <undocumented id="BLEpp::Nrf51822BluetoothStack::shutdown" name="shutdown">
+        <location column="2" file="include/cs_BluetoothLE.h" line="861" />
+      </undocumented>
+      <undocumented id="BLEpp::Nrf51822BluetoothStack::start" name="start">
+        <location column="2" file="include/cs_BluetoothLE.h" line="859" />
+      </undocumented>
+      <undocumented id="BLEpp::Nrf51822BluetoothStack::startScanning" name="startScanning">
+        <location column="2" file="include/cs_BluetoothLE.h" line="999" />
+      </undocumented>
+      <undocumented id="BLEpp::Nrf51822BluetoothStack::stopAdvertising" name="stopAdvertising">
+        <location column="2" file="include/cs_BluetoothLE.h" line="989" />
+      </undocumented>
+      <undocumented id="BLEpp::Nrf51822BluetoothStack::stopScanning" name="stopScanning">
+        <location column="2" file="include/cs_BluetoothLE.h" line="1003" />
+      </undocumented>
+      <undocumented id="BLEpp::Nrf51822BluetoothStack::updateDeviceName" name="updateDeviceName">
+        <location column="2" file="include/cs_BluetoothLE.h" line="893" />
+      </undocumented>
+      <undocumented id="BLEpp::Service::addCharacteristic" name="addCharacteristic">
+        <location column="2" file="include/cs_BluetoothLE.h" line="673" />
+      </undocumented>
+      <undocumented id="BLEpp::Service::getCharacteristics" name="getCharacteristics">
+        <location column="2" file="include/cs_BluetoothLE.h" line="675" />
+      </undocumented>
+      <undocumented id="BLEpp::Service::getHandle" name="getHandle">
+        <location column="2" file="include/cs_BluetoothLE.h" line="664" />
+      </undocumented>
+      <undocumented id="BLEpp::Service::getStack" name="getStack">
+        <location column="2" file="include/cs_BluetoothLE.h" line="656" />
+      </undocumented>
+      <undocumented id="BLEpp::Service::getUUID" name="getUUID">
+        <location column="2" file="include/cs_BluetoothLE.h" line="660" />
+      </undocumented>
+      <undocumented id="BLEpp::Service::on_ble_event" name="on_ble_event">
+        <location column="2" file="include/cs_BluetoothLE.h" line="677" />
+      </undocumented>
+      <undocumented id="BLEpp::Service::on_connect" name="on_connect">
+        <location column="2" file="include/cs_BluetoothLE.h" line="679" />
+      </undocumented>
+      <undocumented id="BLEpp::Service::setIsPrimary" name="setIsPrimary">
+        <location column="2" file="include/cs_BluetoothLE.h" line="649" />
+      </undocumented>
+      <undocumented id="BLEpp::Service::setName" name="setName">
+        <location column="2" file="include/cs_BluetoothLE.h" line="637" />
+      </undocumented>
+      <undocumented id="BLEpp::Service::setUUID" name="setUUID">
+        <location column="2" file="include/cs_BluetoothLE.h" line="642" />
+      </undocumented>
+      <undocumented id="BLEpp::Service::stop" name="stop">
+        <location column="2" file="include/cs_BluetoothLE.h" line="671" />
+      </undocumented>
+      <undocumented id="IndoorLocalizationService::addDeviceTypeCharactersitic" name="addDeviceTypeCharactersitic">
+        <location column="2" file="include/services/cs_IndoorLocalisationService.h" line="42" />
+      </undocumented>
+      <undocumented id="IndoorLocalizationService::addPeripheralListCharacteristic" name="addPeripheralListCharacteristic">
+        <location column="2" file="include/services/cs_IndoorLocalisationService.h" line="38" />
+      </undocumented>
+      <undocumented id="IndoorLocalizationService::addRoomCharacteristic" name="addRoomCharacteristic">
+        <location column="2" file="include/services/cs_IndoorLocalisationService.h" line="43" />
+      </undocumented>
+      <undocumented id="IndoorLocalizationService::addScanControlCharacteristic" name="addScanControlCharacteristic">
+        <location column="2" file="include/services/cs_IndoorLocalisationService.h" line="37" />
+      </undocumented>
+      <undocumented id="IndoorLocalizationService::addTrackedDeviceCharacteristic" name="addTrackedDeviceCharacteristic">
+        <location column="2" file="include/services/cs_IndoorLocalisationService.h" line="40" />
+      </undocumented>
+      <undocumented id="IndoorLocalizationService::addTrackedDeviceListCharacteristic" name="addTrackedDeviceListCharacteristic">
+        <location column="2" file="include/services/cs_IndoorLocalisationService.h" line="39" />
+      </undocumented>
+      <undocumented id="IndoorLocalizationService::onRSSIChanged" name="onRSSIChanged">
+        <location column="2" file="include/services/cs_IndoorLocalisationService.h" line="84" />
+      </undocumented>
+      <undocumented id="IndoorLocalizationService::on_ble_event" name="on_ble_event">
+        <location column="2" file="include/services/cs_IndoorLocalisationService.h" line="82" />
+      </undocumented>
+      <undocumented id="IndoorLocalizationService::readTrackedDevices" name="readTrackedDevices">
+        <location column="2" file="include/services/cs_IndoorLocalisationService.h" line="58" />
+      </undocumented>
+      <undocumented id="IndoorLocalizationService::setRSSILevel" name="setRSSILevel">
+        <location column="2" file="include/services/cs_IndoorLocalisationService.h" line="85" />
+      </undocumented>
+      <undocumented id="IndoorLocalizationService::setRSSILevelHandler" name="setRSSILevelHandler">
+        <location column="2" file="include/services/cs_IndoorLocalisationService.h" line="86" />
+      </undocumented>
+      <undocumented id="IndoorLocalizationService::startTracking" name="startTracking">
+        <location column="2" file="include/services/cs_IndoorLocalisationService.h" line="60" />
+      </undocumented>
+      <undocumented id="IndoorLocalizationService::stopTracking" name="stopTracking">
+        <location column="2" file="include/services/cs_IndoorLocalisationService.h" line="61" />
+      </undocumented>
+      <undocumented id="IndoorLocalizationService::tick" name="tick">
+        <location column="2" file="include/services/cs_IndoorLocalisationService.h" line="66" />
+      </undocumented>
+      <undocumented id="IndoorLocalizationService::writeTrackedDevices" name="writeTrackedDevices">
+        <location column="2" file="include/services/cs_IndoorLocalisationService.h" line="57" />
+      </undocumented>
+      <undocumented id="PWM::getValue" name="getValue">
+        <location column="2" file="include/drivers/cs_PWM.h" line="80" />
+      </undocumented>
+      <undocumented id="PowerService::addCurrentConsumptionCharacteristic" name="addCurrentConsumptionCharacteristic">
+        <location column="2" file="include/services/cs_PowerService.h" line="66" />
+      </undocumented>
+      <undocumented id="PowerService::addCurrentCurveCharacteristic" name="addCurrentCurveCharacteristic">
+        <location column="2" file="include/services/cs_PowerService.h" line="65" />
+      </undocumented>
+      <undocumented id="PowerService::addCurrentLimitCharacteristic" name="addCurrentLimitCharacteristic">
+        <location column="2" file="include/services/cs_PowerService.h" line="67" />
+      </undocumented>
+      <undocumented id="PowerService::addSampleCurrentCharacteristic" name="addSampleCurrentCharacteristic">
+        <location column="2" file="include/services/cs_PowerService.h" line="64" />
+      </undocumented>
+    </type>
     <type documented="1" name="functiontemplate" undocumented="0" />
-    <type documented="4" name="constructor" undocumented="14">
-      <undocumented id="AdcSamples::AdcSamples" name="AdcSamples">
-        <location column="2" file="include/drivers/cs_ADC.h" line="36" />
-      </undocumented>
-      <undocumented id="BLEpp::Characteristic::Characteristic&lt;T&gt;" name="Characteristic&lt;T&gt;">
-        <location column="2" file="include/cs_BluetoothLE.h" line="370" />
+    <type documented="4" name="constructor" undocumented="9">
+      <undocumented id="BLEpp::Characteristic::Characteristic&lt;T, E&gt;" name="Characteristic&lt;T, E&gt;">
+        <location column="2" file="include/cs_BluetoothLE.h" line="518" />
       </undocumented>
       <undocumented id="BLEpp::CharacteristicBase::CharacteristicBase" name="CharacteristicBase">
-        <location column="2" file="include/cs_BluetoothLE.h" line="187" />
+        <location column="2" file="include/cs_BluetoothLE.h" line="149" />
+      </undocumented>
+      <undocumented id="BLEpp::CharacteristicGeneric::CharacteristicGeneric&lt;T&gt;" name="CharacteristicGeneric&lt;T&gt;">
+        <location column="2" file="include/cs_BluetoothLE.h" line="348" />
       </undocumented>
       <undocumented id="BLEpp::CharacteristicInit::CharacteristicInit" name="CharacteristicInit">
-        <location column="2" file="include/cs_BluetoothLE.h" line="127" />
-      </undocumented>
-<<<<<<< HEAD
-      <undocumented id="BLEpp::CharacteristicT::CharacteristicT&lt;T, E&gt;" name="CharacteristicT&lt;T, E&gt;">
-        <location column="2" file="include/cs_BluetoothLE.h" line="516" />
-=======
-      <undocumented id="BLEpp::Characteristic::Characteristic&lt;T, E&gt;" name="Characteristic&lt;T, E&gt;">
-        <location column="2" file="include/cs_BluetoothLE.h" line="508" />
->>>>>>> 41da7384
-      </undocumented>
-      <undocumented id="BLEpp::CharacteristicValue::CharacteristicValue" name="CharacteristicValue">
-        <location column="2" file="include/cs_BluetoothLE.h" line="93" />
-      </undocumented>
-      <undocumented id="BLEpp::CharacteristicValue::CharacteristicValue" name="CharacteristicValue">
-        <location column="2" file="include/cs_BluetoothLE.h" line="96" />
+        <location column="2" file="include/cs_BluetoothLE.h" line="89" />
       </undocumented>
       <undocumented id="BLEpp::GenericService::GenericService" name="GenericService">
-        <location column="2" file="include/cs_BluetoothLE.h" line="722" />
+        <location column="2" file="include/cs_BluetoothLE.h" line="703" />
       </undocumented>
       <undocumented id="BLEpp::Service::Service" name="Service">
-        <location column="2" file="include/cs_BluetoothLE.h" line="608" />
-      </undocumented>
-      <undocumented id="GeneralService::GeneralService" name="GeneralService">
-        <location column="2" file="include/services/cs_GeneralService.h" line="30" />
+        <location column="2" file="include/cs_BluetoothLE.h" line="621" />
       </undocumented>
       <undocumented id="IndoorLocalizationService::IndoorLocalizationService" name="IndoorLocalizationService">
         <location column="2" file="include/services/cs_IndoorLocalisationService.h" line="64" />
       </undocumented>
-      <undocumented id="PowerService::PowerService" name="PowerService">
-        <location column="2" file="include/services/cs_PowerService.h" line="27" />
-      </undocumented>
       <undocumented id="fixed_tuple::fixed_tuple&lt;T, capacity&gt;" name="fixed_tuple&lt;T, capacity&gt;">
-        <location column="2" file="include/cs_BluetoothLE.h" line="61" />
+        <location column="2" file="include/cs_BluetoothLE.h" line="62" />
       </undocumented>
       <undocumented id="tuple::tuple&lt;T&gt;" name="tuple&lt;T&gt;">
-        <location column="2" file="include/cs_BluetoothLE.h" line="53" />
+        <location column="2" file="include/cs_BluetoothLE.h" line="54" />
       </undocumented>
     </type>
     <type documented="2" name="variable" undocumented="11">
       <undocumented id="BLEpp::GenericService::MAX_CHARACTERISTICS" name="MAX_CHARACTERISTICS">
-        <location column="2" file="include/cs_BluetoothLE.h" line="711" />
+        <location column="2" file="include/cs_BluetoothLE.h" line="692" />
       </undocumented>
       <undocumented id="BLEpp::Nrf51822BluetoothStack::MAX_SERVICE_COUNT" name="MAX_SERVICE_COUNT">
-        <location column="2" file="include/cs_BluetoothLE.h" line="830" />
+        <location column="2" file="include/cs_BluetoothLE.h" line="813" />
       </undocumented>
       <undocumented id="BLEpp::Nrf51822BluetoothStack::defaultAdvertisingInterval_0_625_ms" name="defaultAdvertisingInterval_0_625_ms">
-        <location column="2" file="include/cs_BluetoothLE.h" line="841" />
+        <location column="2" file="include/cs_BluetoothLE.h" line="824" />
       </undocumented>
       <undocumented id="BLEpp::Nrf51822BluetoothStack::defaultAdvertisingTimeout_seconds" name="defaultAdvertisingTimeout_seconds">
-        <location column="2" file="include/cs_BluetoothLE.h" line="842" />
+        <location column="2" file="include/cs_BluetoothLE.h" line="825" />
       </undocumented>
       <undocumented id="BLEpp::Nrf51822BluetoothStack::defaultConnectionSupervisionTimeout_10_ms" name="defaultConnectionSupervisionTimeout_10_ms">
-        <location column="2" file="include/cs_BluetoothLE.h" line="840" />
+        <location column="2" file="include/cs_BluetoothLE.h" line="823" />
       </undocumented>
       <undocumented id="BLEpp::Nrf51822BluetoothStack::defaultMaxConnectionInterval_1_25_ms" name="defaultMaxConnectionInterval_1_25_ms">
-        <location column="2" file="include/cs_BluetoothLE.h" line="838" />
+        <location column="2" file="include/cs_BluetoothLE.h" line="821" />
       </undocumented>
       <undocumented id="BLEpp::Nrf51822BluetoothStack::defaultMinConnectionInterval_1_25_ms" name="defaultMinConnectionInterval_1_25_ms">
-        <location column="2" file="include/cs_BluetoothLE.h" line="837" />
+        <location column="2" file="include/cs_BluetoothLE.h" line="820" />
       </undocumented>
       <undocumented id="BLEpp::Nrf51822BluetoothStack::defaultMtu" name="defaultMtu">
-        <location column="2" file="include/cs_BluetoothLE.h" line="836" />
+        <location column="2" file="include/cs_BluetoothLE.h" line="819" />
       </undocumented>
       <undocumented id="BLEpp::Nrf51822BluetoothStack::defaultSlaveLatencyCount" name="defaultSlaveLatencyCount">
-        <location column="2" file="include/cs_BluetoothLE.h" line="839" />
+        <location column="2" file="include/cs_BluetoothLE.h" line="822" />
       </undocumented>
       <undocumented id="BLEpp::Nrf51822BluetoothStack::defaultTxPowerLevel" name="defaultTxPowerLevel">
-        <location column="2" file="include/cs_BluetoothLE.h" line="843" />
+        <location column="2" file="include/cs_BluetoothLE.h" line="826" />
       </undocumented>
       <undocumented id="BLEpp::Service::defaultServiceName" name="defaultServiceName">
-        <location column="2" file="include/cs_BluetoothLE.h" line="594" />
-      </undocumented>
-    </type>
-    <type documented="5" name="classtemplate" undocumented="0" />
-    <type documented="2" name="destructor" undocumented="5">
-      <undocumented id="AdcSamples::~AdcSamples" name="~AdcSamples">
-        <location column="2" file="include/drivers/cs_ADC.h" line="40" />
-      </undocumented>
-      <undocumented id="BLEpp::Characteristic::~Characteristic&lt;T&gt;" name="~Characteristic&lt;T&gt;">
-        <location column="2" file="include/cs_BluetoothLE.h" line="372" />
-      </undocumented>
-      <undocumented id="BLEpp::CharacteristicBase::~CharacteristicBase" name="~CharacteristicBase">
-        <location column="2" file="include/cs_BluetoothLE.h" line="188" />
-      </undocumented>
-      <undocumented id="BLEpp::CharacteristicValue::~CharacteristicValue" name="~CharacteristicValue">
-        <location column="2" file="include/cs_BluetoothLE.h" line="99" />
-      </undocumented>
-      <undocumented id="BLEpp::Service::~Service" name="~Service">
-        <location column="2" file="include/cs_BluetoothLE.h" line="618" />
-      </undocumented>
-    </type>
-    <type documented="14" name="class" undocumented="3">
+        <location column="2" file="include/cs_BluetoothLE.h" line="607" />
+      </undocumented>
+    </type>
+    <type documented="4" name="classtemplate" undocumented="0" />
+    <type documented="10" name="class" undocumented="4">
+      <undocumented id="ADC" name="ADC">
+        <location column="1" file="include/drivers/cs_ADC.h" line="15" />
+      </undocumented>
       <undocumented id="BLEpp::GenericService" name="GenericService">
-        <location column="1" file="include/cs_BluetoothLE.h" line="695" />
-        <location column="1" file="include/cs_BluetoothLE.h" line="707" />
+        <location column="1" file="include/cs_BluetoothLE.h" line="688" />
       </undocumented>
       <undocumented id="IndoorLocalizationService" name="IndoorLocalizationService">
         <location column="1" file="include/services/cs_IndoorLocalisationService.h" line="28" />
@@ -864,201 +615,197 @@
     <type documented="8" name="enumvalue" undocumented="0" />
   </coverage>
   <arguments>
-    <function id="BLEpp::IBeacon::IBeacon" name="IBeacon">
-      <location column="3" file="include/cs_iBeacon.h" line="71" />
-      <undocumented name="rssi" />
-      <undocumented name="major" />
-      <undocumented name="uuid" />
-      <undocumented name="minor" />
-    </function>
-    <function id="BLEpp::IBeacon::toArray" name="toArray">
-      <location column="3" file="include/cs_iBeacon.h" line="110" />
-      <undocumented name="array" />
-    </function>
     <function id="BLEpp::CharacteristicBase::init" name="init">
-      <location column="2" file="include/cs_BluetoothLE.h" line="202" />
+      <location column="2" file="include/cs_BluetoothLE.h" line="164" />
       <undocumented name="svc" />
       <misspelled name="param" />
     </function>
     <function id="BLEpp::CharacteristicBase::setWritable" name="setWritable">
-      <location column="2" file="include/cs_BluetoothLE.h" line="206" />
+      <location column="2" file="include/cs_BluetoothLE.h" line="168" />
       <undocumented-return />
       <undocumented name="writable" />
     </function>
     <function id="BLEpp::CharacteristicBase::setNotifies" name="setNotifies">
-      <location column="2" file="include/cs_BluetoothLE.h" line="216" />
+      <location column="2" file="include/cs_BluetoothLE.h" line="178" />
       <undocumented-return />
       <undocumented name="notifies" />
     </function>
     <function id="BLEpp::CharacteristicBase::setWritePermission" name="setWritePermission">
-      <location column="2" file="include/cs_BluetoothLE.h" line="242" />
+      <location column="2" file="include/cs_BluetoothLE.h" line="204" />
       <undocumented-return />
       <undocumented name="securityLevel" />
       <undocumented name="securityMode" />
     </function>
-    <function id="BLEpp::ble_type" name="ble_type">
-      <location column="1" file="include/cs_BluetoothLE.h" line="303" />
-      <undocumented-return />
-    </function>
-    <function id="BLEpp::ble_type" name="ble_type">
-      <location column="1" file="include/cs_BluetoothLE.h" line="307" />
-      <undocumented-return />
-    </function>
-    <function id="BLEpp::ble_type" name="ble_type">
-      <location column="1" file="include/cs_BluetoothLE.h" line="311" />
-      <undocumented-return />
-    </function>
-<<<<<<< HEAD
-    <function id="BLEpp::ble_type" name="ble_type">
-      <location column="1" file="include/cs_BluetoothLE.h" line="315" />
-      <undocumented-return />
-    </function>
-    <function id="BLEpp::ble_type" name="ble_type">
-      <location column="1" file="include/cs_BluetoothLE.h" line="319" />
-      <undocumented-return />
-    </function>
-    <function id="BLEpp::ble_type" name="ble_type">
-      <location column="1" file="include/cs_BluetoothLE.h" line="323" />
-      <undocumented-return />
-    </function>
-    <function id="BLEpp::ble_type" name="ble_type">
-      <location column="1" file="include/cs_BluetoothLE.h" line="327" />
-      <undocumented-return />
-    </function>
-    <function id="BLEpp::ble_type" name="ble_type">
-      <location column="1" file="include/cs_BluetoothLE.h" line="331" />
-      <undocumented-return />
-    </function>
-    <function id="BLEpp::ble_type" name="ble_type">
-      <location column="1" file="include/cs_BluetoothLE.h" line="335" />
-      <undocumented-return />
-    </function>
-    <function id="BLEpp::ble_type" name="ble_type">
-      <location column="1" file="include/cs_BluetoothLE.h" line="339" />
-      <undocumented-return />
-    </function>
-    <function id="BLEpp::ble_type" name="ble_type">
-      <location column="1" file="include/cs_BluetoothLE.h" line="343" />
-      <undocumented-return />
-    </function>
-    <function id="BLEpp::CharacteristicT::setCharacteristicValue" name="setCharacteristicValue">
-      <location column="2" file="include/cs_BluetoothLE.h" line="525" />
-=======
-    <function id="BLEpp::Characteristic::setCharacteristicValue" name="setCharacteristicValue">
-      <location column="2" file="include/cs_BluetoothLE.h" line="517" />
->>>>>>> 41da7384
-      <undocumented name="value" />
-    </function>
-    <function id="BLEpp::Service::createCharacteristic" name="createCharacteristic">
-      <location column="2" file="include/cs_BluetoothLE.h" line="663" />
+    <function id="BLEpp::CharacteristicBase::getValueMaxLength" name="getValueMaxLength">
+      <location column="2" file="include/cs_BluetoothLE.h" line="235" />
+      <undocumented-return />
+    </function>
+    <function id="BLEpp::CharacteristicBase::getValueLength" name="getValueLength">
+      <location column="2" file="include/cs_BluetoothLE.h" line="237" />
+      <undocumented-return />
+    </function>
+    <function id="BLEpp::CharacteristicBase::getValuePtr" name="getValuePtr">
+      <location column="2" file="include/cs_BluetoothLE.h" line="239" />
+      <undocumented-return />
+    </function>
+    <function id="BLEpp::ble_type" name="ble_type">
+      <location column="1" file="include/cs_BluetoothLE.h" line="276" />
+      <undocumented-return />
+    </function>
+    <function id="BLEpp::ble_type" name="ble_type">
+      <location column="1" file="include/cs_BluetoothLE.h" line="280" />
+      <undocumented-return />
+    </function>
+    <function id="BLEpp::ble_type" name="ble_type">
+      <location column="1" file="include/cs_BluetoothLE.h" line="284" />
+      <undocumented-return />
+    </function>
+    <function id="BLEpp::ble_type" name="ble_type">
+      <location column="1" file="include/cs_BluetoothLE.h" line="288" />
+      <undocumented-return />
+    </function>
+    <function id="BLEpp::ble_type" name="ble_type">
+      <location column="1" file="include/cs_BluetoothLE.h" line="292" />
+      <undocumented-return />
+    </function>
+    <function id="BLEpp::ble_type" name="ble_type">
+      <location column="1" file="include/cs_BluetoothLE.h" line="296" />
+      <undocumented-return />
+    </function>
+    <function id="BLEpp::ble_type" name="ble_type">
+      <location column="1" file="include/cs_BluetoothLE.h" line="300" />
+      <undocumented-return />
+    </function>
+    <function id="BLEpp::ble_type" name="ble_type">
+      <location column="1" file="include/cs_BluetoothLE.h" line="304" />
+      <undocumented-return />
+    </function>
+    <function id="BLEpp::ble_type" name="ble_type">
+      <location column="1" file="include/cs_BluetoothLE.h" line="308" />
+      <undocumented-return />
+    </function>
+    <function id="BLEpp::ble_type" name="ble_type">
+      <location column="1" file="include/cs_BluetoothLE.h" line="312" />
+      <undocumented-return />
+    </function>
+    <function id="BLEpp::ble_type" name="ble_type">
+      <location column="1" file="include/cs_BluetoothLE.h" line="316" />
+      <undocumented-return />
+    </function>
+    <function id="BLEpp::Characteristic::operator=" name="operator=">
+      <location column="2" file="include/cs_BluetoothLE.h" line="569" />
+      <undocumented-return />
+      <undocumented name="val" />
+    </function>
+    <function id="BLEpp::Characteristic::getValueLength" name="getValueLength">
+      <location column="2" file="include/cs_BluetoothLE.h" line="578" />
+      <undocumented-return />
+    </function>
+    <function id="BLEpp::Characteristic::getValueMaxLength" name="getValueMaxLength">
+      <location column="2" file="include/cs_BluetoothLE.h" line="587" />
+      <undocumented-return />
+    </function>
+    <function id="BLEpp::Characteristic::getValuePtr" name="getValuePtr">
+      <location column="2" file="include/cs_BluetoothLE.h" line="596" />
       <undocumented-return />
     </function>
     <function id="BLEpp::Service::start" name="start">
-      <location column="2" file="include/cs_BluetoothLE.h" line="677" />
+      <location column="2" file="include/cs_BluetoothLE.h" line="670" />
       <undocumented name="stack" />
     </function>
     <function id="BLEpp::Service::on_disconnect" name="on_disconnect">
-      <location column="2" file="include/cs_BluetoothLE.h" line="688" />
+      <location column="2" file="include/cs_BluetoothLE.h" line="681" />
       <undocumented name="conn_handle" />
       <undocumented name="gap_evt" />
     </function>
     <function id="BLEpp::Service::on_write" name="on_write">
-      <location column="2" file="include/cs_BluetoothLE.h" line="690" />
+      <location column="2" file="include/cs_BluetoothLE.h" line="683" />
       <undocumented name="write_evt" />
     </function>
     <function id="BLEpp::Service::onTxComplete" name="onTxComplete">
-      <location column="2" file="include/cs_BluetoothLE.h" line="692" />
+      <location column="2" file="include/cs_BluetoothLE.h" line="685" />
       <undocumented name="p_ble_evt" />
     </function>
     <function id="BLEpp::Nrf51822BluetoothStack::setTxPowerLevel" name="setTxPowerLevel">
-      <location column="2" file="include/cs_BluetoothLE.h" line="914" />
+      <location column="2" file="include/cs_BluetoothLE.h" line="897" />
       <undocumented-return />
       <undocumented name="powerLevel" />
     </function>
     <function id="BLEpp::Nrf51822BluetoothStack::setMinConnectionInterval" name="setMinConnectionInterval">
-      <location column="2" file="include/cs_BluetoothLE.h" line="921" />
+      <location column="2" file="include/cs_BluetoothLE.h" line="904" />
       <undocumented-return />
       <undocumented name="connectionInterval_1_25_ms" />
     </function>
     <function id="BLEpp::Nrf51822BluetoothStack::setMaxConnectionInterval" name="setMaxConnectionInterval">
-      <location column="2" file="include/cs_BluetoothLE.h" line="930" />
+      <location column="2" file="include/cs_BluetoothLE.h" line="913" />
       <undocumented-return />
       <undocumented name="connectionInterval_1_25_ms" />
     </function>
     <function id="BLEpp::Nrf51822BluetoothStack::setSlaveLatency" name="setSlaveLatency">
-      <location column="2" file="include/cs_BluetoothLE.h" line="939" />
+      <location column="2" file="include/cs_BluetoothLE.h" line="922" />
       <undocumented-return />
       <undocumented name="slaveLatency" />
     </function>
     <function id="BLEpp::Nrf51822BluetoothStack::setConnectionSupervisionTimeout" name="setConnectionSupervisionTimeout">
-      <location column="2" file="include/cs_BluetoothLE.h" line="948" />
+      <location column="2" file="include/cs_BluetoothLE.h" line="931" />
       <undocumented-return />
       <undocumented name="conSupTimeout_10_ms" />
     </function>
     <function id="BLEpp::Nrf51822BluetoothStack::startIBeacon" name="startIBeacon">
-      <location column="2" file="include/cs_BluetoothLE.h" line="999" />
+      <location column="2" file="include/cs_BluetoothLE.h" line="982" />
       <undocumented-return />
       <undocumented name="beacon" />
     </function>
     <function id="BLEpp::Nrf51822BluetoothStack::startAdvertising" name="startAdvertising">
-      <location column="2" file="include/cs_BluetoothLE.h" line="1004" />
-      <undocumented-return />
-    </function>
-    <function id="GeneralService::writeToTemperatureCharac" name="writeToTemperatureCharac">
-      <location column="2" file="include/services/cs_GeneralService.h" line="34" />
-      <undocumented name="temperature" />
+      <location column="2" file="include/cs_BluetoothLE.h" line="987" />
+      <undocumented-return />
     </function>
     <function id="GeneralService::readFromStorage" name="readFromStorage">
-      <location column="2" file="include/services/cs_GeneralService.h" line="38" />
-      <undocumented-return />
-      <undocumented name="type" />
-    </function>
-    <function id="GeneralService::writeToStorage" name="writeToStorage">
-      <location column="2" file="include/services/cs_GeneralService.h" line="44" />
-      <undocumented name="length" />
-      <undocumented name="type" />
-      <undocumented name="payload" />
-    </function>
-    <function id="GeneralService::createService" name="createService">
-      <location column="2" file="include/services/cs_GeneralService.h" line="56" />
-      <undocumented-return />
-      <undocumented name="stack" />
-    </function>
-    <function id="GeneralService::getBLEName" name="getBLEName">
-      <location column="2" file="include/services/cs_GeneralService.h" line="137" />
+      <location column="2" file="include/services/cs_GeneralService.h" line="51" />
       <undocumented-return />
     </function>
     <function id="GeneralService::setBLEName" name="setBLEName">
-      <location column="2" file="include/services/cs_GeneralService.h" line="143" />
+      <location column="2" file="include/services/cs_GeneralService.h" line="184" />
       <undocumented name="name" />
     </function>
+    <function id="PowerService::dim" name="dim">
+      <location column="2" file="include/services/cs_PowerService.h" line="60" />
+      <undocumented name="value" />
+    </function>
+    <function id="PowerService::getCurrentLimit" name="getCurrentLimit">
+      <location column="2" file="include/services/cs_PowerService.h" line="80" />
+      <undocumented-return />
+    </function>
+    <function id="IndoorLocalizationService::init" name="init">
+      <location column="2" file="include/services/cs_IndoorLocalisationService.h" line="74" />
+      <misspelled name="stack" />
+    </function>
     <function id="IndoorLocalizationService::setNearbyTimeout" name="setNearbyTimeout">
-      <location column="2" file="include/services/cs_IndoorLocalisationService.h" line="70" />
+      <location column="2" file="include/services/cs_IndoorLocalisationService.h" line="77" />
       <undocumented name="counts" />
     </function>
     <function id="IndoorLocalizationService::getNearbyTimeout" name="getNearbyTimeout">
-      <location column="2" file="include/services/cs_IndoorLocalisationService.h" line="73" />
-      <undocumented-return />
-    </function>
-    <function id="ScanResult::operator!=" name="operator!=">
-      <location column="2" file="include/characteristics/cs_ScanResult.h" line="111" />
-      <undocumented-return />
-      <undocumented name="val" />
-    </function>
-    <function id="ScanResult::update" name="update">
-      <location column="2" file="include/characteristics/cs_ScanResult.h" line="128" />
-      <undocumented name="adrs_ptr" />
-      <undocumented name="rssi" />
-    </function>
-    <function id="ScanResult::serialize" name="serialize">
-      <location column="5" file="include/characteristics/cs_ScanResult.h" line="181" />
+      <location column="2" file="include/services/cs_IndoorLocalisationService.h" line="80" />
+      <undocumented-return />
+    </function>
+    <function id="ScanResult::assign" name="assign">
+      <location column="2" file="include/characteristics/cs_ScanResult.h" line="122" />
+      <undocumented-return />
       <undocumented name="buffer" />
-      <undocumented name="length" />
-    </function>
-    <function id="ScanResult::deserialize" name="deserialize">
-      <location column="5" file="include/characteristics/cs_ScanResult.h" line="191" />
+      <undocumented name="maxLength" />
+    </function>
+    <function id="ScanResult::getDataLength" name="getDataLength">
+      <location column="2" file="include/characteristics/cs_ScanResult.h" line="129" />
+      <undocumented-return />
+    </function>
+    <function id="ScanResult::getMaxLength" name="getMaxLength">
+      <location column="2" file="include/characteristics/cs_ScanResult.h" line="134" />
+      <undocumented-return />
+    </function>
+    <function id="ScanResult::getBuffer" name="getBuffer">
+      <location column="2" file="include/characteristics/cs_ScanResult.h" line="139" />
       <undocumented name="buffer" />
-      <undocumented name="length" />
+      <undocumented name="dataLength" />
     </function>
     <function id="PWM::getInstance" name="getInstance">
       <location column="2" file="include/drivers/cs_PWM.h" line="70" />
@@ -1074,30 +821,16 @@
       <undocumented name="pwm_value" />
       <undocumented name="pwm_channel" />
     </function>
-    <function id="AdcSamples::init" name="init">
-      <location column="2" file="include/drivers/cs_ADC.h" line="48" />
-      <undocumented-return />
-      <undocumented name="capacity" />
-    </function>
     <function id="ADC::getInstance" name="getInstance">
-      <location column="2" file="include/drivers/cs_ADC.h" line="341" />
-      <undocumented-return />
-    </function>
-    <function id="ADC::setClock" name="setClock">
-      <location column="2" file="include/drivers/cs_ADC.h" line="350" />
-      <undocumented name="clock" />
+      <location column="2" file="include/drivers/cs_ADC.h" line="19" />
+      <undocumented-return />
     </function>
     <function id="ADC::init" name="init">
-      <location column="2" file="include/drivers/cs_ADC.h" line="356" />
-      <undocumented-return />
-      <undocumented name="pin" />
-    </function>
-    <function id="ADC::setThreshold" name="setThreshold">
-      <location column="2" file="include/drivers/cs_ADC.h" line="380" />
-      <undocumented name="threshold" />
+      <location column="2" file="include/drivers/cs_ADC.h" line="37" />
+      <undocumented-return />
     </function>
     <function id="ADC::update" name="update">
-      <location column="2" file="include/drivers/cs_ADC.h" line="383" />
+      <location column="2" file="include/drivers/cs_ADC.h" line="62" />
       <undocumented name="value" />
     </function>
     <function id="write" name="write">
@@ -1108,69 +841,46 @@
   </arguments>
   <references>
     <method id="BLEpp::CharacteristicBase::notify" name="notify">
-      <location column="2" file="include/cs_BluetoothLE.h" line="291" />
+      <location column="2" file="include/cs_BluetoothLE.h" line="264" />
       <doctype name="doc">
         <ref name="BLE_ERROR_NO_TX_BUFFERS" />
       </doctype>
     </method>
-    <methodtemplate id="BLEpp::Service::createCharacteristic" name="createCharacteristic">
-      <location column="2" file="include/cs_BluetoothLE.h" line="663" />
+    <method id="BLEpp::CharacteristicGeneric::onNotifyTxError" name="onNotifyTxError">
+      <location column="2" file="include/cs_BluetoothLE.h" line="461" />
       <doctype name="doc">
-        <ref name="pre" />
-        <ref name="std::string" />
-        <ref name="int" />
-        <ref name="float" />
+        <ref name="BLEpp::CharacteristicGenericBase::notify" />
       </doctype>
-    </methodtemplate>
+    </method>
+    <method id="BLEpp::CharacteristicGeneric::onTxComplete" name="onTxComplete">
+      <location column="2" file="include/cs_BluetoothLE.h" line="473" />
+      <doctype name="doc">
+        <ref name="BLEpp::CharacteristicGenericBase::notify" />
+      </doctype>
+    </method>
+    <method id="BLEpp::Characteristic::getValueMaxLength" name="getValueMaxLength">
+      <location column="2" file="include/cs_BluetoothLE.h" line="587" />
+      <doctype name="doc">
+        <ref name="MAX_STRING_LENGTH" />
+      </doctype>
+    </method>
     <class id="BLEpp::BatteryService" name="BatteryService">
-      <location column="1" file="include/cs_BluetoothLE.h" line="748" />
+      <location column="1" file="include/cs_BluetoothLE.h" line="731" />
       <doctype name="doc">
         <ref name="BLE_UUID_BATTERY_LEVEL_CHAR" />
       </doctype>
     </class>
-    <constructor id="DifferentialBuffer::DifferentialBuffer&lt;T&gt;" name="DifferentialBuffer&lt;T&gt;">
-      <location column="2" file="include/common/cs_DifferentialBuffer.h" line="35" />
-      <doctype name="doc">
-        <ref name="DifferentialBuffer::init()" />
-      </doctype>
-      <doctype component="initialize" name="params">
-        <ref name="DifferentialBuffer::init()" />
-      </doctype>
-    </constructor>
-    <method id="DifferentialBuffer::peek" name="peek">
-      <location column="2" file="include/common/cs_DifferentialBuffer.h" line="124" />
-      <doctype name="doc">
-        <ref name="CircularBuffer" />
-      </doctype>
-    </method>
     <struct id="ps_indoorlocalisation_service_t" name="ps_indoorlocalisation_service_t">
       <location column="1" file="include/services/cs_IndoorLocalisationService.h" line="21" />
       <doctype name="brief">
         <ref name="IndoorLocalisationService" />
       </doctype>
     </struct>
-    <method id="ScanResult::getSerializedLength" name="getSerializedLength">
-      <location column="5" file="include/characteristics/cs_ScanResult.h" line="149" />
-      <doctype name="doc">
-        <ref name="SERIALIZED_DEVICE_SIZE" />
-        <ref name="HEADER_SIZE" />
+    <method id="ScanResult::update" name="update">
+      <location column="2" file="include/characteristics/cs_ScanResult.h" line="107" />
+      <doctype component="adrs_ptr" name="params">
+        <ref name="BLE_GAP_ADDR_LEN" />
       </doctype>
     </method>
-    <method id="ScanResult::getMaxLength" name="getMaxLength">
-      <location column="5" file="include/characteristics/cs_ScanResult.h" line="158" />
-      <doctype name="doc">
-        <ref name="HEADER_SIZE" />
-        <ref name="MAX_NR_DEVICES" />
-        <ref name="SERIALIZED_DEVICE_SIZE" />
-      </doctype>
-    </method>
-    <class id="ADC" name="ADC">
-      <location column="1" file="include/drivers/cs_ADC.h" line="337" />
-      <doctype name="doc">
-        <ref name="int8_t" />
-        <ref name="_increments-" />
-        <ref name="int8_t" />
-      </doctype>
-    </class>
   </references>
 </report>