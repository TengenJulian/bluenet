/**
 * Author: Dominik Egger
 * Author: Anne van Rossum
 * Copyright: Distributed Organisms B.V. (DoBots)
 * Date: Jan. 30, 2015
 * License: LGPLv3+, Apache License, or MIT, your choice
 */

#pragma once

#include <cstdint>
//#include <stdint.h>
//#include <common/cs_Types.h>

#include <ble/cs_Nordic.h>

#include "drivers/cs_Serial.h"
#include "util/cs_Utils.h"

#include <events/cs_EventListener.h>
#include <events/cs_EventTypes.h>

#include <protocol/cs_MeshMessageTypes.h>

#include <structs/cs_ScanResult.h>

class MeshControl : public EventListener {
private:
	MeshControl();

	MeshControl(MeshControl const&); //! singleton, deny implementation
	void operator=(MeshControl const &); //! singleton, deny implementation

    ble_gap_addr_t _myAddr;
    app_timer_id_t _resetTimerId;

    bool isMessageForUs(void* p_data) {
    	device_mesh_message_t* msg = (device_mesh_message_t*) p_data;

    	if (memcmp(msg->header.targetAddress, _myAddr.addr, BLE_GAP_ADDR_LEN) == 0) {
    		//! target address of package is set to our address
    		return true;
    	} else {
//!    		_log(INFO, "message not for us, target: ");
//!    		BLEutil::printArray(msg->header.targetAddress, BLE_GAP_ADDR_LEN);
			return false;
    	}
    }

    bool isBroadcast(void* p_data) {
    	device_mesh_message_t* msg = (device_mesh_message_t*) p_data;
//!    	uint8_t broadcastAddr[BLE_GAP_ADDR_LEN] = BROADCAST_ADDRESS;
//!    	return memcmp(msg->header.targetAddress, broadcastAddr, BLE_GAP_ADDR_LEN) == 0;
    	return memcmp(msg->header.targetAddress, new uint8_t[BLE_GAP_ADDR_LEN] BROADCAST_ADDRESS, BLE_GAP_ADDR_LEN) == 0;
    }

	bool isValidMessage(void* p_data, uint16_t length) {
		device_mesh_message_t* msg = (device_mesh_message_t*) p_data;

		switch (msg->header.messageType) {
		case COMMAND_MESSAGE: {
<<<<<<< HEAD
			// command message has an array for parameters which doesn't have to be filled
			// so we don't know in advance how long it needs to be exactly. can only give
			// a lower  and upper bound.
			return (length > getMessageSize(COMMAND_MESSAGE) && length <= (MAX_MESH_MESSAGE_PAYLOAD_LENGTH - COMMAND_MM_HEADER_SIZE));
=======
			//! command message has an array for parameters which doesn't have to be filled
			//! so we don't know in advance how long it needs to be exactly. can only give
			//! a lower bound.
			return (length > getMessageSize(COMMAND_MESSAGE) && length <= (MAX_MESH_MESSAGE_PAYLOAD_LENGTH - 2));
>>>>>>> 6ecbb7e2
		}
		case CONFIG_MESSAGE: {
			// same as command message, does not have a fixed message size
			return (length > getMessageSize(CONFIG_MESSAGE) && length <= (MAX_MESH_MESSAGE_PAYLOAD_LENGTH - CONFIG_MM_HEADER_SIZE));
		}
		default:{
			uint16_t desiredLength = getMessageSize(msg->header.messageType);
			bool valid = length == desiredLength;

			if (!valid) {
				LOGd("invalid message, length: %d != %d", length, desiredLength);
			}
			return valid;
		}
		}
	}

	uint16_t getMessageSize(uint16_t messageType) {
		switch(messageType) {
		case EVENT_MESSAGE:
			return sizeof(device_mesh_header_t) + sizeof(event_mesh_message_t);
		case POWER_MESSAGE:
			return sizeof(device_mesh_header_t) + sizeof(power_mesh_message_t);
		case BEACON_MESSAGE:
			return sizeof(device_mesh_header_t) + sizeof(beacon_mesh_message_t);
		case COMMAND_MESSAGE:
			return sizeof(device_mesh_header_t) + COMMAND_MM_HEADER_SIZE;
		case CONFIG_MESSAGE:
			return sizeof(device_mesh_header_t) + CONFIG_MM_HEADER_SIZE;
		default:
			return 0;
		}
	}

	static void reset();

	uint32_t firstTimeStamp = 0;
	uint32_t firstCounter[3] = {0};
	uint32_t lastCounter[3] = {};
	uint32_t incident[3] = {};

public:
	//! use static variant of singelton, no dynamic memory allocation
	static MeshControl& getInstance() {
		static MeshControl instance;
		return instance;
	}

	/**
	 * Get incoming messages and perform certain actions.
	 */
	void process(uint8_t channel, void* p_data, uint16_t length);

	void handleEvent(uint16_t evt, void* p_data, uint16_t length);

//	void sendPwmValue(uint8_t* address, uint8_t value);
//	void sendIBeaconMessage(uint8_t* address, uint16_t major, uint16_t minor, ble_uuid128_t uuid, int8_t rssi);

	void sendScanMessage(peripheral_device_t* p_list, uint8_t size);

	void decodeDataMessage(device_mesh_message_t* msg);

	void send(uint8_t channel, void* p_data, uint8_t length);

private:


};<|MERGE_RESOLUTION|>--- conflicted
+++ resolved
@@ -41,16 +41,16 @@
     		//! target address of package is set to our address
     		return true;
     	} else {
-//!    		_log(INFO, "message not for us, target: ");
-//!    		BLEutil::printArray(msg->header.targetAddress, BLE_GAP_ADDR_LEN);
+//    		_log(INFO, "message not for us, target: ");
+//    		BLEutil::printArray(msg->header.targetAddress, BLE_GAP_ADDR_LEN);
 			return false;
     	}
     }
 
     bool isBroadcast(void* p_data) {
     	device_mesh_message_t* msg = (device_mesh_message_t*) p_data;
-//!    	uint8_t broadcastAddr[BLE_GAP_ADDR_LEN] = BROADCAST_ADDRESS;
-//!    	return memcmp(msg->header.targetAddress, broadcastAddr, BLE_GAP_ADDR_LEN) == 0;
+//    	uint8_t broadcastAddr[BLE_GAP_ADDR_LEN] = BROADCAST_ADDRESS;
+//    	return memcmp(msg->header.targetAddress, broadcastAddr, BLE_GAP_ADDR_LEN) == 0;
     	return memcmp(msg->header.targetAddress, new uint8_t[BLE_GAP_ADDR_LEN] BROADCAST_ADDRESS, BLE_GAP_ADDR_LEN) == 0;
     }
 
@@ -59,20 +59,13 @@
 
 		switch (msg->header.messageType) {
 		case COMMAND_MESSAGE: {
-<<<<<<< HEAD
-			// command message has an array for parameters which doesn't have to be filled
-			// so we don't know in advance how long it needs to be exactly. can only give
-			// a lower  and upper bound.
-			return (length > getMessageSize(COMMAND_MESSAGE) && length <= (MAX_MESH_MESSAGE_PAYLOAD_LENGTH - COMMAND_MM_HEADER_SIZE));
-=======
 			//! command message has an array for parameters which doesn't have to be filled
 			//! so we don't know in advance how long it needs to be exactly. can only give
-			//! a lower bound.
-			return (length > getMessageSize(COMMAND_MESSAGE) && length <= (MAX_MESH_MESSAGE_PAYLOAD_LENGTH - 2));
->>>>>>> 6ecbb7e2
+			//! a lower and upper bound.
+			return (length > getMessageSize(COMMAND_MESSAGE) && length <= (MAX_MESH_MESSAGE_PAYLOAD_LENGTH - COMMAND_MM_HEADER_SIZE));
 		}
 		case CONFIG_MESSAGE: {
-			// same as command message, does not have a fixed message size
+			//! same as command message, does not have a fixed message size
 			return (length > getMessageSize(CONFIG_MESSAGE) && length <= (MAX_MESH_MESSAGE_PAYLOAD_LENGTH - CONFIG_MM_HEADER_SIZE));
 		}
 		default:{
