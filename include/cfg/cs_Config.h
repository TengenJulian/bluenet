--- conflicted
+++ resolved
@@ -106,9 +106,7 @@
 #define CURRENT_ZERO                             168.5f
 #define POWER_ZERO                               9.0f
 #define POWER_ZERO_AVG_WINDOW                    100
-<<<<<<< HEAD
 #define MESH_ACCESS_ADDRESS                      0xA641A69E
-=======
 
 // stack config values
 //#define MIN_CONNECTION_INTERVAL                  16
@@ -118,4 +116,3 @@
 #define CONNECTION_SUPERVISION_TIMEOUT           400
 #define SLAVE_LATENCY                            10
 #define ADVERTISING_TIMEOUT                      0
->>>>>>> d6086448
