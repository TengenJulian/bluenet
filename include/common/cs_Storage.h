--- conflicted
+++ resolved
@@ -34,15 +34,9 @@
  *    uint32_t
  */
 
-<<<<<<< HEAD
-// define the maximum size for strings to be stored
-#define MAX_STRING_SIZE                          32
-#define MIN_ARRAY_SIZE                           4
-=======
 /* define the maximum size for strings to be stored
  */
 #define MAX_STRING_SIZE 32
->>>>>>> b6c785a6
 
 /* Base class for storage structures
  */
